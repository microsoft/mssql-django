# Copyright (c) Microsoft Corporation.
# Licensed under the BSD license.
import os
from pathlib import Path

from django import VERSION

BASE_DIR = Path(__file__).resolve().parent.parent

DATABASES = {
    "default": {
        "ENGINE": "mssql",
        "NAME": "default",
        "USER": "sa",
        "PASSWORD": "MyPassword42",
        "HOST": "localhost",
        "PORT": "1433",
<<<<<<< HEAD
        "SCHEMA" :"dbo",
        "OPTIONS": {"driver": "ODBC Driver 17 for SQL Server", },
=======
        "OPTIONS": {"driver": "ODBC Driver 17 for SQL Server", "return_rows_bulk_insert": True},
>>>>>>> ebd32e16
    },
    'other': {
        "ENGINE": "mssql",
        "NAME": "other",
        "USER": "sa",
        "PASSWORD": "MyPassword42",
        "HOST": "localhost",
        "PORT": "1433",
        "OPTIONS": {"driver": "ODBC Driver 17 for SQL Server", "return_rows_bulk_insert": True},
    },
}

# Django 3.0 and below unit test doesn't handle more than 2 databases in DATABASES correctly
if VERSION >= (3, 1):
    DATABASES['sqlite'] = {
        "ENGINE": "django.db.backends.sqlite3",
        "NAME": str(BASE_DIR / "db.sqlitetest"),
    }


# Set to `True` locally if you want SQL queries logged to django_sql.log
DEBUG = False

# Logging
LOG_DIR = os.path.join(os.path.dirname(__file__), '..', 'logs')
os.makedirs(LOG_DIR, exist_ok=True)
LOGGING = {
    'version': 1,
    'disable_existing_loggers': True,
    'formatters': {
        'myformatter': {
            'format': '%(asctime)s P%(process)05dT%(thread)05d [%(levelname)s] %(name)s: %(message)s',
        },
    },
    'handlers': {
        'db_output': {
            'level': 'DEBUG',
            'class': 'logging.handlers.RotatingFileHandler',
            'filename': os.path.join(LOG_DIR, 'django_sql.log'),
            'formatter': 'myformatter',
        },
        'default': {
            'level': 'DEBUG',
            'class': 'logging.handlers.RotatingFileHandler',
            'filename': os.path.join(LOG_DIR, 'default.log'),
            'formatter': 'myformatter',
        }
    },
    'loggers': {
        '': {
            'handlers': ['default'],
            'level': 'DEBUG',
            'propagate': False,
        },
        'django.db': {
            'handlers': ['db_output'],
            'level': 'DEBUG',
            'propagate': False,
        },
    },
}

INSTALLED_APPS = (
    'django.contrib.contenttypes',
    'django.contrib.staticfiles',
    'django.contrib.auth',
    'mssql',
    'testapp',
)

SECRET_KEY = "django_tests_secret_key"

PASSWORD_HASHERS = [
    'django.contrib.auth.hashers.PBKDF2PasswordHasher',
]

DEFAULT_AUTO_FIELD = 'django.db.models.AutoField'

ENABLE_REGEX_TESTS = False
USE_TZ = False

TEST_RUNNER = "testapp.runners.ExcludedTestSuiteRunner"
EXCLUDED_TESTS = [
    'aggregation_regress.tests.AggregationTests.test_annotation_with_value',
    'aggregation.tests.AggregateTestCase.test_distinct_on_aggregate',
    'annotations.tests.NonAggregateAnnotationTestCase.test_annotate_exists',
    'custom_lookups.tests.BilateralTransformTests.test_transform_order_by',
    'expressions.tests.BasicExpressionsTests.test_filtering_on_annotate_that_uses_q',
    'expressions.tests.BasicExpressionsTests.test_order_by_exists',
    'expressions.tests.ExpressionOperatorTests.test_righthand_power',
    'expressions.tests.FTimeDeltaTests.test_datetime_subtraction_microseconds',
    'expressions.tests.FTimeDeltaTests.test_duration_with_datetime_microseconds',
    'expressions.tests.IterableLookupInnerExpressionsTests.test_expressions_in_lookups_join_choice',
    'expressions_case.tests.CaseExpressionTests.test_annotate_with_in_clause',
    'expressions_window.tests.WindowFunctionTests.test_nth_returns_null',
    'expressions_window.tests.WindowFunctionTests.test_nthvalue',
    'expressions_window.tests.WindowFunctionTests.test_range_n_preceding_and_following',
    'field_deconstruction.tests.FieldDeconstructionTests.test_binary_field',
    'ordering.tests.OrderingTests.test_orders_nulls_first_on_filtered_subquery',
    'get_or_create.tests.UpdateOrCreateTransactionTests.test_creation_in_transaction',
    'indexes.tests.PartialIndexTests.test_multiple_conditions',
    'migrations.test_executor.ExecutorTests.test_alter_id_type_with_fk',
    'migrations.test_operations.OperationTests.test_add_constraint_percent_escaping',
    'migrations.test_operations.OperationTests.test_alter_field_pk',
    'migrations.test_operations.OperationTests.test_alter_field_reloads_state_on_fk_with_to_field_target_changes',
    'schema.tests.SchemaTests.test_alter_auto_field_to_char_field',
    'schema.tests.SchemaTests.test_alter_auto_field_to_integer_field',
    'schema.tests.SchemaTests.test_alter_implicit_id_to_explicit',
    'schema.tests.SchemaTests.test_alter_int_pk_to_autofield_pk',
    'schema.tests.SchemaTests.test_alter_int_pk_to_bigautofield_pk',
    'schema.tests.SchemaTests.test_alter_pk_with_self_referential_field',
    'schema.tests.SchemaTests.test_remove_field_check_does_not_remove_meta_constraints',
    'schema.tests.SchemaTests.test_remove_field_unique_does_not_remove_meta_constraints',
    'schema.tests.SchemaTests.test_text_field_with_db_index',
    'schema.tests.SchemaTests.test_unique_together_with_fk',
    'schema.tests.SchemaTests.test_unique_together_with_fk_with_existing_index',
    'aggregation.tests.AggregateTestCase.test_count_star',
    'aggregation_regress.tests.AggregationTests.test_values_list_annotation_args_ordering',
    'expressions.tests.FTimeDeltaTests.test_invalid_operator',
    'fixtures_regress.tests.TestFixtures.test_loaddata_raises_error_when_fixture_has_invalid_foreign_key',
    'invalid_models_tests.test_ordinary_fields.TextFieldTests.test_max_length_warning',
    'model_indexes.tests.IndexesTests.test_db_tablespace',
    'ordering.tests.OrderingTests.test_deprecated_values_annotate',
    'queries.test_qs_combinators.QuerySetSetOperationTests.test_limits',
    'backends.tests.BackendTestCase.test_unicode_password',
    'migrations.test_commands.MigrateTests.test_migrate_syncdb_app_label',
    'migrations.test_commands.MigrateTests.test_migrate_syncdb_deferred_sql_executed_with_schemaeditor',
    'migrations.test_operations.OperationTests.test_alter_field_pk_fk',
    'schema.tests.SchemaTests.test_add_foreign_key_quoted_db_table',
    'schema.tests.SchemaTests.test_unique_and_reverse_m2m',
    'schema.tests.SchemaTests.test_unique_no_unnecessary_fk_drops',
    'select_for_update.tests.SelectForUpdateTests.test_for_update_after_from',
    'db_functions.datetime.test_extract_trunc.DateFunctionTests.test_extract_year_exact_lookup',
    'db_functions.datetime.test_extract_trunc.DateFunctionTests.test_extract_year_greaterthan_lookup',
    'db_functions.datetime.test_extract_trunc.DateFunctionTests.test_extract_year_lessthan_lookup',
    'db_functions.datetime.test_extract_trunc.DateFunctionWithTimeZoneTests.test_extract_year_exact_lookup',
    'db_functions.datetime.test_extract_trunc.DateFunctionWithTimeZoneTests.test_extract_year_greaterthan_lookup',
    'db_functions.datetime.test_extract_trunc.DateFunctionWithTimeZoneTests.test_extract_year_lessthan_lookup',
    'db_functions.datetime.test_extract_trunc.DateFunctionWithTimeZoneTests.test_trunc_ambiguous_and_invalid_times',
    'delete.tests.DeletionTests.test_only_referenced_fields_selected',
    'queries.test_db_returning.ReturningValuesTests.test_insert_returning',
    'queries.test_db_returning.ReturningValuesTests.test_insert_returning_non_integer',
    'backends.tests.BackendTestCase.test_queries',
    'schema.tests.SchemaTests.test_inline_fk',
    'aggregation.tests.AggregateTestCase.test_aggregation_subquery_annotation_exists',
    'aggregation.tests.AggregateTestCase.test_aggregation_subquery_annotation_values_collision',
    'db_functions.datetime.test_extract_trunc.DateFunctionWithTimeZoneTests.test_extract_func_with_timezone',
    'expressions.tests.FTimeDeltaTests.test_date_subquery_subtraction',
    'expressions.tests.FTimeDeltaTests.test_datetime_subquery_subtraction',
    'expressions.tests.FTimeDeltaTests.test_time_subquery_subtraction',
    'migrations.test_operations.OperationTests.test_alter_field_reloads_state_on_fk_with_to_field_target_type_change',
    'schema.tests.SchemaTests.test_alter_smallint_pk_to_smallautofield_pk',
    'db_functions.datetime.test_extract_trunc.DateFunctionTests.test_extract_func',
    'db_functions.datetime.test_extract_trunc.DateFunctionTests.test_extract_iso_weekday_func',
    'db_functions.datetime.test_extract_trunc.DateFunctionWithTimeZoneTests.test_extract_func',
    'db_functions.datetime.test_extract_trunc.DateFunctionWithTimeZoneTests.test_extract_iso_weekday_func',
    'datetimes.tests.DateTimesTests.test_datetimes_ambiguous_and_invalid_times',
    'inspectdb.tests.InspectDBTestCase.test_number_field_types',
    'inspectdb.tests.InspectDBTestCase.test_json_field',
    'ordering.tests.OrderingTests.test_default_ordering_by_f_expression',
    'ordering.tests.OrderingTests.test_order_by_nulls_first',
    'ordering.tests.OrderingTests.test_order_by_nulls_last',
    'queries.test_qs_combinators.QuerySetSetOperationTests.test_ordering_by_f_expression_and_alias',
    'queries.test_db_returning.ReturningValuesTests.test_insert_returning_multiple',
    'dbshell.tests.DbshellCommandTestCase.test_command_missing',
    'schema.tests.SchemaTests.test_char_field_pk_to_auto_field',
    'datetimes.tests.DateTimesTests.test_21432',

    # JSONFields
    'model_fields.test_jsonfield.TestQuerying.test_key_quoted_string',
    'model_fields.test_jsonfield.TestQuerying.test_isnull_key',
    'model_fields.test_jsonfield.TestQuerying.test_none_key',
    'model_fields.test_jsonfield.TestQuerying.test_none_key_and_exact_lookup',
    'model_fields.test_jsonfield.TestQuerying.test_key_escape',
    'model_fields.test_jsonfield.TestQuerying.test_ordering_by_transform',
    'expressions_window.tests.WindowFunctionTests.test_key_transform',

    # Django 3.2
    'db_functions.datetime.test_extract_trunc.DateFunctionWithTimeZoneTests.test_trunc_func_with_timezone',
    'db_functions.datetime.test_extract_trunc.DateFunctionWithTimeZoneTests.test_trunc_timezone_applied_before_truncation',
    'expressions.tests.ExistsTests.test_optimizations',
    'expressions.tests.FTimeDeltaTests.test_delta_add',
    'expressions.tests.FTimeDeltaTests.test_delta_subtract',
    'expressions.tests.FTimeDeltaTests.test_delta_update',
    'expressions.tests.FTimeDeltaTests.test_exclude',
    'expressions.tests.FTimeDeltaTests.test_mixed_comparisons1',
    'expressions.tests.FTimeDeltaTests.test_negative_timedelta_update',
    'inspectdb.tests.InspectDBTestCase.test_field_types',
    'lookup.tests.LookupTests.test_in_ignore_none',
    'lookup.tests.LookupTests.test_in_ignore_none_with_unhashable_items',
    'queries.test_qs_combinators.QuerySetSetOperationTests.test_exists_union',
    'schema.tests.SchemaTests.test_ci_cs_db_collation',
    'select_for_update.tests.SelectForUpdateTests.test_unsuported_no_key_raises_error',

    # Django 4.0
    'aggregation.tests.AggregateTestCase.test_aggregation_default_using_date_from_database',
    'aggregation.tests.AggregateTestCase.test_aggregation_default_using_datetime_from_database',
    'aggregation.tests.AggregateTestCase.test_aggregation_default_using_time_from_database',
    'expressions.tests.FTimeDeltaTests.test_durationfield_multiply_divide',
    'lookup.tests.LookupQueryingTests.test_alias',
    'lookup.tests.LookupQueryingTests.test_filter_exists_lhs',
    'lookup.tests.LookupQueryingTests.test_filter_lookup_lhs',
    'lookup.tests.LookupQueryingTests.test_filter_subquery_lhs',
    'lookup.tests.LookupQueryingTests.test_filter_wrapped_lookup_lhs',
    'lookup.tests.LookupQueryingTests.test_lookup_in_order_by',
    'lookup.tests.LookupTests.test_lookup_rhs',
    'order_with_respect_to.tests.OrderWithRespectToBaseTests.test_previous_and_next_in_order',
    'ordering.tests.OrderingTests.test_default_ordering_does_not_affect_group_by',
    'queries.test_explain.ExplainUnsupportedTests.test_message',
    'aggregation.tests.AggregateTestCase.test_coalesced_empty_result_set',
    'aggregation.tests.AggregateTestCase.test_empty_result_optimization',
    'queries.tests.Queries6Tests.test_col_alias_quoted',
    'backends.tests.BackendTestCase.test_queries_logger',
    'migrations.test_operations.OperationTests.test_alter_field_pk_mti_fk',
    'migrations.test_operations.OperationTests.test_run_sql_add_missing_semicolon_on_collect_sql',
    'migrations.test_operations.OperationTests.test_alter_field_pk_mti_and_fk_to_base',

    # Hashing
    # UTF-8 support was added in SQL Server 2019
    'db_functions.text.test_md5.MD5Tests.test_basic',
    'db_functions.text.test_md5.MD5Tests.test_transform',
    'db_functions.text.test_sha1.SHA1Tests.test_basic',
    'db_functions.text.test_sha1.SHA1Tests.test_transform',
    'db_functions.text.test_sha256.SHA256Tests.test_basic',
    'db_functions.text.test_sha256.SHA256Tests.test_transform',
    'db_functions.text.test_sha512.SHA512Tests.test_basic',
    'db_functions.text.test_sha512.SHA512Tests.test_transform',
    # SQL Server doesn't support SHA224 or SHA387
    'db_functions.text.test_sha224.SHA224Tests.test_basic',
    'db_functions.text.test_sha224.SHA224Tests.test_transform',
    'db_functions.text.test_sha384.SHA384Tests.test_basic',
    'db_functions.text.test_sha384.SHA384Tests.test_transform',

    # Timezone
    'timezones.tests.NewDatabaseTests.test_cursor_explicit_time_zone',
    # Skipped next tests because pyodbc drops timezone https://github.com/mkleehammer/pyodbc/issues/810
    'timezones.tests.LegacyDatabaseTests.test_cursor_execute_accepts_naive_datetime',
    'timezones.tests.LegacyDatabaseTests.test_cursor_execute_returns_naive_datetime',
    'timezones.tests.NewDatabaseTests.test_cursor_execute_accepts_naive_datetime',
    'timezones.tests.NewDatabaseTests.test_cursor_execute_returns_naive_datetime',
    'timezones.tests.NewDatabaseTests.test_cursor_execute_accepts_aware_datetime',
    'timezones.tests.NewDatabaseTests.test_cursor_execute_returns_aware_datetime',

    # Django 4.1
    'aggregation.test_filter_argument.FilteredAggregateTests.test_filtered_aggregate_on_exists',
    'aggregation.tests.AggregateTestCase.test_aggregation_exists_multivalued_outeref',
    'annotations.tests.NonAggregateAnnotationTestCase.test_full_expression_annotation_with_aggregation',
    'db_functions.datetime.test_extract_trunc.DateFunctionWithTimeZoneTests.test_extract_lookup_name_sql_injection',
    'db_functions.datetime.test_extract_trunc.DateFunctionTests.test_extract_lookup_name_sql_injection',
    'schema.tests.SchemaTests.test_autofield_to_o2o',
    'prefetch_related.tests.PrefetchRelatedTests.test_m2m_prefetching_iterator_with_chunks',
    'migrations.test_operations.OperationTests.test_create_model_with_boolean_expression_in_check_constraint',
    'queries.test_qs_combinators.QuerySetSetOperationTests.test_union_in_subquery_related_outerref',
    # These tests pass on SQL Server 2022 or newer
    'model_fields.test_jsonfield.TestQuerying.test_has_key_list',
    'model_fields.test_jsonfield.TestQuerying.test_has_key_null_value',
    'model_fields.test_jsonfield.TestQuerying.test_lookups_with_key_transform',
    'model_fields.test_jsonfield.TestQuerying.test_ordering_grouping_by_count',
    'model_fields.test_jsonfield.TestQuerying.test_has_key_number',

    # Django 4.2
    'get_or_create.tests.UpdateOrCreateTests.test_update_only_defaults_and_pre_save_fields_when_local_fields',
    'aggregation.test_filter_argument.FilteredAggregateTests.test_filtered_aggregate_empty_condition',
    'aggregation.test_filter_argument.FilteredAggregateTests.test_filtered_aggregate_ref_multiple_subquery_annotation',
    'aggregation.test_filter_argument.FilteredAggregateTests.test_filtered_aggregate_ref_subquery_annotation',
    'aggregation.tests.AggregateAnnotationPruningTests.test_referenced_group_by_annotation_kept',
    'aggregation.tests.AggregateAnnotationPruningTests.test_referenced_window_requires_wrapping',
    'aggregation.tests.AggregateTestCase.test_group_by_nested_expression_with_params',
    'expressions.tests.BasicExpressionsTests.test_aggregate_subquery_annotation',
    'queries.test_qs_combinators.QuerySetSetOperationTests.test_union_order_with_null_first_last',
    'queries.test_qs_combinators.QuerySetSetOperationTests.test_union_with_select_related_and_order',
    'expressions_window.tests.WindowFunctionTests.test_limited_filter',
    'schema.tests.SchemaTests.test_remove_ignored_unique_constraint_not_create_fk_index',
]

REGEX_TESTS = [
    'lookup.tests.LookupTests.test_regex',
    'lookup.tests.LookupTests.test_regex_backreferencing',
    'lookup.tests.LookupTests.test_regex_non_ascii',
    'lookup.tests.LookupTests.test_regex_non_string',
    'lookup.tests.LookupTests.test_regex_null',
    'model_fields.test_jsonfield.TestQuerying.test_key_iregex',
    'model_fields.test_jsonfield.TestQuerying.test_key_regex',
]<|MERGE_RESOLUTION|>--- conflicted
+++ resolved
@@ -15,12 +15,8 @@
         "PASSWORD": "MyPassword42",
         "HOST": "localhost",
         "PORT": "1433",
-<<<<<<< HEAD
         "SCHEMA" :"dbo",
-        "OPTIONS": {"driver": "ODBC Driver 17 for SQL Server", },
-=======
         "OPTIONS": {"driver": "ODBC Driver 17 for SQL Server", "return_rows_bulk_insert": True},
->>>>>>> ebd32e16
     },
     'other': {
         "ENGINE": "mssql",
