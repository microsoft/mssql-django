# Copyright (c) Microsoft Corporation.
# Licensed under the MIT license.

import uuid

from django.db import models
from django.db.models import Q
from django.utils import timezone


class Author(models.Model):
    name = models.CharField(max_length=100)


class Editor(models.Model):
    name = models.CharField(max_length=100)


class Post(models.Model):
    title = models.CharField('title', max_length=255)
    author = models.ForeignKey(Author, models.CASCADE)
    # Optional secondary author
    alt_editor = models.ForeignKey(Editor, models.SET_NULL, blank=True, null=True)

    class Meta:
        unique_together = (
            ('author', 'title', 'alt_editor'),
        )

    def __str__(self):
        return self.title


class Comment(models.Model):
    post = models.ForeignKey(Post, on_delete=models.CASCADE)
    text = models.TextField('text')
    created_at = models.DateTimeField(default=timezone.now)

    def __str__(self):
        return self.text


class UUIDModel(models.Model):
    id = models.UUIDField(primary_key=True, default=uuid.uuid4, editable=False)

    def __str__(self):
        return self.pk


class TestUniqueNullableModel(models.Model):
    # Issue #38:
    # This field started off as unique=True *and* null=True so it is implemented with a filtered unique index
    # Then it is made non-nullable by a subsequent migration, to check this is correctly handled (the index
    # should be dropped, then a normal unique constraint should be added, now that the column is not nullable)
    test_field = models.CharField(max_length=100, unique=True)

    # Issue #45 (case 1)
    # Field used for testing changing the 'type' of a field that's both unique & nullable
    x = models.CharField(max_length=11, null=True, unique=True)


class TestNullableUniqueTogetherModel(models.Model):
    class Meta:
        unique_together = (('a', 'b', 'c'),)

    # Issue #45 (case 2)
    # Fields used for testing changing the 'type of a field that is in a `unique_together`
    a = models.CharField(max_length=51, null=True)
    b = models.CharField(max_length=50)
    c = models.CharField(max_length=50)


class TestRemoveOneToOneFieldModel(models.Model):
    # Fields used for testing removing OneToOne field. Verifies that delete_unique do not try to remove indexes
    # thats already is removed.
    # b = models.OneToOneField('self', on_delete=models.SET_NULL, null=True)
    a = models.CharField(max_length=50)


<<<<<<< HEAD
class Topping(models.Model):
    name = models.UUIDField(primary_key=True, default=uuid.uuid4)

class Pizza(models.Model):
    name = models.UUIDField(primary_key=True, default=uuid.uuid4)
    toppings = models.ManyToManyField(Topping)

    def __str__(self):
        return "%s (%s)" % (
            self.name,
            ", ".join(topping.name for topping in self.toppings.all()),
        )
=======
class TestUnsupportableUniqueConstraint(models.Model):
    class Meta:
        managed = False
        constraints = [
            models.UniqueConstraint(
                name='or_constraint',
                fields=['_type'],
                condition=(Q(status='in_progress') | Q(status='needs_changes')),
            ),
        ]

    _type = models.CharField(max_length=50)
    status = models.CharField(max_length=50)


class TestSupportableUniqueConstraint(models.Model):
    class Meta:
        constraints = [
            models.UniqueConstraint(
                name='and_constraint',
                fields=['_type'],
                condition=(
                    Q(status='in_progress') & Q(status='needs_changes') & Q(status='published')
                ),
            ),
            models.UniqueConstraint(
                name='in_constraint',
                fields=['_type'],
                condition=(Q(status__in=['in_progress', 'needs_changes'])),
            ),
        ]

    _type = models.CharField(max_length=50)
    status = models.CharField(max_length=50)
>>>>>>> c063460d
<|MERGE_RESOLUTION|>--- conflicted
+++ resolved
@@ -77,9 +77,9 @@
     a = models.CharField(max_length=50)
 
 
-<<<<<<< HEAD
 class Topping(models.Model):
     name = models.UUIDField(primary_key=True, default=uuid.uuid4)
+
 
 class Pizza(models.Model):
     name = models.UUIDField(primary_key=True, default=uuid.uuid4)
@@ -90,7 +90,8 @@
             self.name,
             ", ".join(topping.name for topping in self.toppings.all()),
         )
-=======
+
+
 class TestUnsupportableUniqueConstraint(models.Model):
     class Meta:
         managed = False
@@ -124,5 +125,4 @@
         ]
 
     _type = models.CharField(max_length=50)
-    status = models.CharField(max_length=50)
->>>>>>> c063460d
+    status = models.CharField(max_length=50)