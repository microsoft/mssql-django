# Copyright (c) Microsoft Corporation.
# Licensed under the BSD license.

from unittest import skipUnless

from django import VERSION
<<<<<<< HEAD
from django.db.models import IntegerField, F, Q
from django.db.models.expressions import Case, Exists, OuterRef, Subquery, Value, When
=======
from django.db.models import IntegerField, F
from django.db.models.expressions import Case, Exists, OuterRef, Subquery, Value, When, ExpressionWrapper
>>>>>>> 0060aa84
from django.test import TestCase, skipUnlessDBFeature

from django.db.models.aggregates import Count
from ..models import Author, Comment, Post, Editor

DJANGO3 = VERSION[0] >= 3


class TestSubquery(TestCase):
    def setUp(self):
        self.author = Author.objects.create(name="author")
        self.post = Post.objects.create(title="foo", author=self.author)

    def test_with_count(self):
        newest = Comment.objects.filter(post=OuterRef('pk')).order_by('-created_at')
        Post.objects.annotate(
            post_exists=Subquery(newest.values('text')[:1])
        ).filter(post_exists=True).count()


class TestExists(TestCase):
    def setUp(self):
        self.author = Author.objects.create(name="author")
        self.post = Post.objects.create(title="foo", author=self.author)

    def test_with_count(self):
        Post.objects.annotate(
            post_exists=Exists(Post.objects.all())
        ).filter(post_exists=True).count()

    @skipUnless(DJANGO3, "Django 3 specific tests")
    def test_with_case_when(self):
        author = Author.objects.annotate(
            has_post=Case(
                When(Exists(Post.objects.filter(author=OuterRef('pk')).values('pk')), then=Value(1)),
                default=Value(0),
                output_field=IntegerField(),
            )
        ).get()
        self.assertEqual(author.has_post, 1)

    def test_unnecessary_exists_group_by(self):
        author = Author.objects.annotate(
            has_post=Case(
                When(Exists(Post.objects.filter(author=OuterRef('pk')).values('pk')), then=Value(1)),
                default=Value(0),
                output_field=IntegerField(),
            )).annotate(
            amount=Count("post")
        ).get()
        self.assertEqual(author.amount, 1)
        self.assertEqual(author.has_post, 1)

    def test_combined_expression_annotation_with_aggregation(self):
        book = Author.objects.annotate(
            combined=ExpressionWrapper(
                Value(2) * Value(5), output_field=IntegerField()
            ),
            null_value=ExpressionWrapper(
                Value(None), output_field=IntegerField()
            ),
            rating_count=Count("post"),
        ).first()
        self.assertEqual(book.combined, 10)
        self.assertEqual(book.null_value, None)


    @skipUnless(DJANGO3, "Django 3 specific tests")
    def test_order_by_exists(self):
        author_without_posts = Author.objects.create(name="other author")
        authors_by_posts = Author.objects.order_by(Exists(Post.objects.filter(author=OuterRef('pk'))).desc())
        self.assertSequenceEqual(authors_by_posts, [self.author, author_without_posts])

        authors_by_posts = Author.objects.order_by(Exists(Post.objects.filter(author=OuterRef('pk'))).asc())
        self.assertSequenceEqual(authors_by_posts, [author_without_posts, self.author])

    def test_big_ranges_in(self):
        range_a = list(range(self.author.id+1,self.author.id+1+2200))
        range_b = list(range(self.author.id, self.author.id+2200))
        res = list(Author.objects.filter(id__in=range_a).filter(id__in=range_b))
        self.assertEqual(res, [])
        res = list(Author.objects.filter(Q(id__in=range_a) | Q(id__in=range_b)))
        self.assertEqual(res, [self.author])


@skipUnless(DJANGO3, "Django 3 specific tests")
@skipUnlessDBFeature("order_by_nulls_first")
class TestOrderBy(TestCase):
    def setUp(self):
        self.author = Author.objects.create(name="author")
        self.post = Post.objects.create(title="foo", author=self.author)
        self.editor = Editor.objects.create(name="editor")
        self.post_alt = Post.objects.create(title="Post with editor", author=self.author, alt_editor=self.editor)

    def test_order_by_nulls_last(self):
        results = Post.objects.order_by(F("alt_editor").asc(nulls_last=True)).all()
        self.assertEqual(len(results), 2)
        self.assertIsNotNone(results[0].alt_editor)
        self.assertIsNone(results[1].alt_editor)

    def test_order_by_nulls_first(self):
        results = Post.objects.order_by(F("alt_editor").desc(nulls_first=True)).all()
        self.assertEqual(len(results), 2)
        self.assertIsNone(results[0].alt_editor)
        self.assertIsNotNone(results[1].alt_editor)<|MERGE_RESOLUTION|>--- conflicted
+++ resolved
@@ -4,13 +4,10 @@
 from unittest import skipUnless
 
 from django import VERSION
-<<<<<<< HEAD
-from django.db.models import IntegerField, F, Q
-from django.db.models.expressions import Case, Exists, OuterRef, Subquery, Value, When
-=======
+from django.db.models import Q
+
 from django.db.models import IntegerField, F
 from django.db.models.expressions import Case, Exists, OuterRef, Subquery, Value, When, ExpressionWrapper
->>>>>>> 0060aa84
 from django.test import TestCase, skipUnlessDBFeature
 
 from django.db.models.aggregates import Count
