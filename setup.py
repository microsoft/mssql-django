--- conflicted
+++ resolved
@@ -19,11 +19,7 @@
 
 setup(
     name='django-pyodbc-azure',
-<<<<<<< HEAD
-    version='1.1.5',
-=======
-    version='1.0.13',
->>>>>>> 6564bd1a
+    version='1.1.6',
     description='Django backend for Microsoft SQL Server and Azure SQL Database using pyodbc',
     long_description=open('README.rst').read(),
     author='Michiya Takahashi',
