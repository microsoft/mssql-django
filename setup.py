try:
    from setuptools import setup
except ImportError:
    from distutils.core import setup

CLASSIFIERS=[
    'Development Status :: 4 - Beta',
    'License :: OSI Approved :: BSD License',
    'Framework :: Django',
    'Programming Language :: Python',
    'Programming Language :: Python :: 3',
    'Programming Language :: Python :: 3.4',
    'Programming Language :: Python :: 3.5',
    'Programming Language :: Python :: 3.6',
    'Topic :: Internet :: WWW/HTTP',
]

setup(
    name='django-pyodbc-azure',
<<<<<<< HEAD
    version='2.0.1.0',
=======
    version='1.11.11.0',
>>>>>>> 10da334f
    description='Django backend for Microsoft SQL Server and Azure SQL Database using pyodbc',
    long_description=open('README.rst').read(),
    author='Michiya Takahashi',
    author_email='michiya.takahashi@gmail.com',
    url='https://github.com/michiya/django-pyodbc-azure',
    license='BSD',
    packages=['sql_server', 'sql_server.pyodbc'],
    install_requires=[
<<<<<<< HEAD
        'Django>=2.0.1,<2.1',
=======
        'Django>=1.11.11,<2.0',
>>>>>>> 10da334f
        'pyodbc>=3.0',
    ],
    classifiers=CLASSIFIERS,
    keywords='azure django',
)<|MERGE_RESOLUTION|>--- conflicted
+++ resolved
@@ -17,11 +17,7 @@
 
 setup(
     name='django-pyodbc-azure',
-<<<<<<< HEAD
-    version='2.0.1.0',
-=======
-    version='1.11.11.0',
->>>>>>> 10da334f
+    version='2.0.3.0',
     description='Django backend for Microsoft SQL Server and Azure SQL Database using pyodbc',
     long_description=open('README.rst').read(),
     author='Michiya Takahashi',
@@ -30,11 +26,7 @@
     license='BSD',
     packages=['sql_server', 'sql_server.pyodbc'],
     install_requires=[
-<<<<<<< HEAD
-        'Django>=2.0.1,<2.1',
-=======
-        'Django>=1.11.11,<2.0',
->>>>>>> 10da334f
+        'Django>=2.0.3,<2.1',
         'pyodbc>=3.0',
     ],
     classifiers=CLASSIFIERS,
