try:
    from setuptools import setup
except ImportError:
    from distutils.core import setup

CLASSIFIERS=[
    'Development Status :: 4 - Beta',
    'License :: OSI Approved :: BSD License',
    'Framework :: Django',
    'Programming Language :: Python',
    'Programming Language :: Python :: 2',
    'Programming Language :: Python :: 2.6',
    'Programming Language :: Python :: 2.7',
    'Programming Language :: Python :: 3',
    'Programming Language :: Python :: 3.2',
    'Programming Language :: Python :: 3.3',
    'Topic :: Internet :: WWW/HTTP',
]

setup(
    name='django-pyodbc-azure',
    version='1.1.0',
    description='Django backend for MS SQL Server and Windows Azure SQL Database using pyodbc',
    long_description=open('README.rst').read(),
    author='Michiya Takahashi',
    url='https://github.com/michiya/django-pyodbc-azure',
    license='BSD',
<<<<<<< HEAD
    packages=['sql_server', 'sql_server.pyodbc'],
=======
    packages=['sql_server', 'sql_server.pyodbc', 'sql_server.extra'],
    install_requires=[
        'Django>=1.2,<1.6',
        'pyodbc>=2.1',
    ],
>>>>>>> e185f0bd
    classifiers=CLASSIFIERS,
)<|MERGE_RESOLUTION|>--- conflicted
+++ resolved
@@ -25,14 +25,10 @@
     author='Michiya Takahashi',
     url='https://github.com/michiya/django-pyodbc-azure',
     license='BSD',
-<<<<<<< HEAD
     packages=['sql_server', 'sql_server.pyodbc'],
-=======
-    packages=['sql_server', 'sql_server.pyodbc', 'sql_server.extra'],
     install_requires=[
-        'Django>=1.2,<1.6',
-        'pyodbc>=2.1',
+        'Django>=1.6',
+        'pyodbc>=3.0',
     ],
->>>>>>> e185f0bd
     classifiers=CLASSIFIERS,
 )