# Copyright (c) Microsoft Corporation.
# Licensed under the BSD license.

from os import path
from setuptools import find_packages, setup

CLASSIFIERS = [
    'License :: OSI Approved :: BSD License',
    'Framework :: Django',
    "Operating System :: POSIX :: Linux",
    "Operating System :: Microsoft :: Windows",
    'Programming Language :: Python',
    'Programming Language :: Python :: 3',
    'Programming Language :: Python :: 3.6',
    'Programming Language :: Python :: 3.7',
    'Programming Language :: Python :: 3.8',
    'Programming Language :: Python :: 3.9',
    'Framework :: Django :: 3.2',
    'Framework :: Django :: 4.0',
    'Framework :: Django :: 4.1',
    'Framework :: Django :: 4.2',
]

this_directory = path.abspath(path.dirname(__file__))
with open(path.join(this_directory, 'README.md'), encoding='utf-8') as f:
    long_description = f.read()

setup(
    name='mssql-django',
    version='1.2',
    description='Django backend for Microsoft SQL Server',
    long_description=long_description,
    long_description_content_type='text/markdown',
    author='Microsoft',
    author_email='opencode@microsoft.com',
    url='https://github.com/microsoft/mssql-django',
    project_urls={
    'Release Notes': 'https://github.com/microsoft/mssql-django/releases',
    },
    license='BSD',
    packages=find_packages(),
    install_requires=[
<<<<<<< HEAD
        'django>=2.2,<4.3',
=======
        'django>=3.2,<4.2',
>>>>>>> 9ad40471
        'pyodbc>=3.0',
        'pytz',
    ],
    package_data={'mssql': ['regex_clr.dll']},
    classifiers=CLASSIFIERS,
    keywords='django',
)<|MERGE_RESOLUTION|>--- conflicted
+++ resolved
@@ -40,11 +40,7 @@
     license='BSD',
     packages=find_packages(),
     install_requires=[
-<<<<<<< HEAD
-        'django>=2.2,<4.3',
-=======
-        'django>=3.2,<4.2',
->>>>>>> 9ad40471
+        'django>=3.2,<4.3',
         'pyodbc>=3.0',
         'pytz',
     ],
