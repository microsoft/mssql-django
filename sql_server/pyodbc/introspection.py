from django.db.backends import BaseDatabaseIntrospection, FieldInfo
import pyodbc as Database

SQL_AUTOFIELD = -777555

class DatabaseIntrospection(BaseDatabaseIntrospection):
    # Map type codes to Django Field types.
    data_types_reverse = {
        SQL_AUTOFIELD:                  'AutoField',
        Database.SQL_BIGINT:            'BigIntegerField',
        #Database.SQL_BINARY:            ,
        Database.SQL_BIT:               'BooleanField',
        Database.SQL_CHAR:              'CharField',
        Database.SQL_DECIMAL:           'DecimalField',
        Database.SQL_DOUBLE:            'FloatField',
        Database.SQL_FLOAT:             'FloatField',
        Database.SQL_GUID:              'TextField',
        Database.SQL_INTEGER:           'IntegerField',
        Database.SQL_LONGVARBINARY:     'BinaryField',
        #Database.SQL_LONGVARCHAR:       ,
        Database.SQL_NUMERIC:           'DecimalField',
        Database.SQL_REAL:              'FloatField',
        Database.SQL_SMALLINT:          'SmallIntegerField',
        Database.SQL_TINYINT:           'SmallIntegerField',
        Database.SQL_TYPE_DATE:         'DateField',
        Database.SQL_TYPE_TIME:         'TimeField',
        Database.SQL_TYPE_TIMESTAMP:    'DateTimeField',
        Database.SQL_VARBINARY:         'BinaryField',
        Database.SQL_VARCHAR:           'TextField',
        Database.SQL_WCHAR:             'CharField',
        Database.SQL_WLONGVARCHAR:      'TextField',
        Database.SQL_WVARCHAR:          'TextField',
    }

    def get_table_list(self, cursor):
        """
        Returns a list of table names in the current database.
        """
        # TABLES: http://msdn2.microsoft.com/en-us/library/ms186224.aspx

        cursor.execute("SELECT TABLE_NAME FROM INFORMATION_SCHEMA.TABLES WHERE TABLE_TYPE = 'BASE TABLE'")
        return [row[0] for row in cursor.fetchall()]

        # Or pyodbc specific:
        #return [row[2] for row in cursor.tables(tableType='TABLE')]

    def _is_auto_field(self, cursor, table_name, column_name):
        """
        Checks whether column is Identity
        """
        # COLUMNPROPERTY: http://msdn2.microsoft.com/en-us/library/ms174968.aspx

        #from django.db import connection
        #cursor.execute("SELECT COLUMNPROPERTY(OBJECT_ID(%s), %s, 'IsIdentity')",
        #                 (connection.ops.quote_name(table_name), column_name))
        cursor.execute("SELECT COLUMNPROPERTY(OBJECT_ID(%s), %s, 'IsIdentity')",
                         (self.connection.ops.quote_name(table_name), column_name))
        return cursor.fetchall()[0][0]

    def get_table_description(self, cursor, table_name, identity_check=True):
        """Returns a description of the table, with DB-API cursor.description interface.

        The 'auto_check' parameter has been added to the function argspec.
        If set to True, the function will check each of the table's fields for the
        IDENTITY property (the IDENTITY property is the MSSQL equivalent to an AutoField).

        When a field is found with an IDENTITY property, it is given a custom field number
        of SQL_AUTOFIELD, which maps to the 'AutoField' value in the DATA_TYPES_REVERSE dict.
        """

        # map pyodbc's cursor.columns to db-api cursor description
        columns = [[c[3], c[4], None, c[6], c[6], c[8], c[10]] for c in cursor.columns(table=table_name)]
        items = []
        for column in columns:
            if identity_check and self._is_auto_field(cursor, table_name, column[0]):
                column[1] = SQL_AUTOFIELD
            if column[1] == Database.SQL_WVARCHAR and column[3] < 4000:
                column[1] = Database.SQL_WCHAR
            items.append(FieldInfo(*column))
        return items

    def _name_to_index(self, cursor, table_name):
        """
        Returns a dictionary of {field_name: field_index} for the given table.
        Indexes are 0-based.
        """
        return dict([(d[0], i) for i, d in enumerate(self.get_table_description(cursor, table_name, identity_check=False))])

    def get_relations(self, cursor, table_name):
        """
        Returns a dictionary of {field_index: (field_index_other_table, other_table)}
        representing all relationships to the given table. Indexes are 0-based.
        """
        # CONSTRAINT_COLUMN_USAGE: http://msdn2.microsoft.com/en-us/library/ms174431.aspx
        # CONSTRAINT_TABLE_USAGE:  http://msdn2.microsoft.com/en-us/library/ms179883.aspx
        # REFERENTIAL_CONSTRAINTS: http://msdn2.microsoft.com/en-us/library/ms179987.aspx
        # TABLE_CONSTRAINTS:       http://msdn2.microsoft.com/en-us/library/ms181757.aspx

        table_index = self._name_to_index(cursor, table_name)
        sql = """
SELECT e.COLUMN_NAME AS column_name,
  c.TABLE_NAME AS referenced_table_name,
  d.COLUMN_NAME AS referenced_column_name
FROM INFORMATION_SCHEMA.TABLE_CONSTRAINTS AS a
INNER JOIN INFORMATION_SCHEMA.REFERENTIAL_CONSTRAINTS AS b
  ON a.CONSTRAINT_NAME = b.CONSTRAINT_NAME
INNER JOIN INFORMATION_SCHEMA.CONSTRAINT_TABLE_USAGE AS c
  ON b.UNIQUE_CONSTRAINT_NAME = c.CONSTRAINT_NAME
INNER JOIN INFORMATION_SCHEMA.CONSTRAINT_COLUMN_USAGE AS d
  ON c.CONSTRAINT_NAME = d.CONSTRAINT_NAME
INNER JOIN INFORMATION_SCHEMA.CONSTRAINT_COLUMN_USAGE AS e
  ON a.CONSTRAINT_NAME = e.CONSTRAINT_NAME
WHERE a.TABLE_NAME = %s AND a.CONSTRAINT_TYPE = 'FOREIGN KEY'"""
        cursor.execute(sql, (table_name,))
        return dict([(table_index[item[0]], (self._name_to_index(cursor, item[1])[item[2]], item[1]))
                     for item in cursor.fetchall()])

    def get_indexes(self, cursor, table_name):
        """
        Returns a dictionary of fieldname -> infodict for the given table,
        where each infodict is in the format:
            {'primary_key': boolean representing whether it's the primary key,
             'unique': boolean representing whether it's a unique index}
        """
        # CONSTRAINT_COLUMN_USAGE: http://msdn2.microsoft.com/en-us/library/ms174431.aspx
        # TABLE_CONSTRAINTS: http://msdn2.microsoft.com/en-us/library/ms181757.aspx

        pk_uk_sql = """
SELECT d.COLUMN_NAME, c.CONSTRAINT_TYPE FROM (
SELECT a.CONSTRAINT_NAME, a.CONSTRAINT_TYPE
FROM INFORMATION_SCHEMA.TABLE_CONSTRAINTS AS a
INNER JOIN INFORMATION_SCHEMA.CONSTRAINT_COLUMN_USAGE AS b
  ON a.CONSTRAINT_NAME = b.CONSTRAINT_NAME AND a.TABLE_NAME = b.TABLE_NAME
WHERE a.TABLE_NAME = %s AND (CONSTRAINT_TYPE = 'PRIMARY KEY' OR CONSTRAINT_TYPE = 'UNIQUE')
GROUP BY a.CONSTRAINT_TYPE, a.CONSTRAINT_NAME
HAVING(COUNT(a.CONSTRAINT_NAME)) = 1) AS c
INNER JOIN INFORMATION_SCHEMA.CONSTRAINT_COLUMN_USAGE AS d
  ON c.CONSTRAINT_NAME = d.CONSTRAINT_NAME"""

        field_names = [item[0] for item in self.get_table_description(cursor, table_name, identity_check=False)]
        indexes, results = {}, {}
        cursor.execute(pk_uk_sql, (table_name,))
        data = cursor.fetchall()
        if data:
            results.update(data)

        # non-unique, non-compound indexes, only in SS2005?
        ix_sql = """
SELECT DISTINCT c.name
FROM sys.columns c
INNER JOIN sys.index_columns ic
  ON ic.object_id = c.object_id AND ic.column_id = c.column_id
INNER JOIN sys.indexes ix
  ON ix.object_id = ic.object_id AND ix.index_id = ic.index_id
INNER JOIN sys.tables t
  ON t.object_id = ix.object_id
WHERE ix.object_id IN (
  SELECT ix.object_id
  FROM sys.indexes ix
  GROUP BY ix.object_id, ix.index_id
  HAVING count(1) = 1)
AND ix.is_primary_key = 0
AND ix.is_unique_constraint = 0
AND t.name = %s"""

        cursor.execute(ix_sql, (table_name,))
        for column in [r[0] for r in cursor.fetchall()]:
            if column not in results:
                results[column] = 'IX'

        for field in field_names:
            val = results.get(field, None)
            if val:
                indexes[field] = dict(primary_key=(val=='PRIMARY KEY'), unique=(val=='UNIQUE'))

        return indexes

    def get_key_columns(self, cursor, table_name):
<<<<<<< HEAD
        key_columns = []
        cursor.execute("""
            SELECT kcu.column_name, ccu.table_name AS referenced_table, ccu.column_name AS referenced_column
            FROM INFORMATION_SCHEMA.CONSTRAINT_COLUMN_USAGE ccu
            LEFT JOIN INFORMATION_SCHEMA.KEY_COLUMN_USAGE kcu
                ON ccu.constraint_catalog = kcu.constraint_catalog
                    AND ccu.constraint_schema = kcu.constraint_schema
                    AND ccu.constraint_name = kcu.constraint_name
            LEFT JOIN INFORMATION_SCHEMA.TABLE_CONSTRAINTS tc
                ON ccu.constraint_catalog = tc.constraint_catalog
                    AND ccu.constraint_schema = tc.constraint_schema
                    AND ccu.constraint_name = tc.constraint_name
            WHERE kcu.table_name = %s AND tc.constraint_type = 'FOREIGN KEY'""" , [table_name])
        key_columns.extend(cursor.fetchall())
        return key_columns
=======
        """
        Returns a list of (column_name, referenced_table_name, referenced_column_name) for all
        key columns in given table.
        """
        key_columns = []
        cursor.execute("""
            SELECT c.name AS column_name, rt.name AS referenced_table_name, rc.name AS referenced_column_name
            FROM sys.foreign_key_columns fk
            INNER JOIN sys.tables t ON t.object_id = fk.parent_object_id
            INNER JOIN sys.columns c ON c.object_id = t.object_id AND c.column_id = fk.parent_column_id
            INNER JOIN sys.tables rt ON rt.object_id = fk.referenced_object_id
            INNER JOIN sys.columns rc ON rc.object_id = rt.object_id AND rc.column_id = fk.referenced_column_id
            WHERE t.name = %s""", [table_name])
        key_columns.extend([tuple(row) for row in cursor.fetchall()])
        return key_columns

    #def get_collations_list(self, cursor):
    #    """
    #    Returns list of available collations and theirs descriptions.
    #    """
    #    # http://msdn2.microsoft.com/en-us/library/ms184391.aspx
    #    # http://msdn2.microsoft.com/en-us/library/ms179886.aspx
    #
    #    cursor.execute("SELECT name, description FROM ::fn_helpcollations()")
    #    return [tuple(row) for row in cursor.fetchall()]
>>>>>>> b6a12797
<|MERGE_RESOLUTION|>--- conflicted
+++ resolved
@@ -176,23 +176,6 @@
         return indexes
 
     def get_key_columns(self, cursor, table_name):
-<<<<<<< HEAD
-        key_columns = []
-        cursor.execute("""
-            SELECT kcu.column_name, ccu.table_name AS referenced_table, ccu.column_name AS referenced_column
-            FROM INFORMATION_SCHEMA.CONSTRAINT_COLUMN_USAGE ccu
-            LEFT JOIN INFORMATION_SCHEMA.KEY_COLUMN_USAGE kcu
-                ON ccu.constraint_catalog = kcu.constraint_catalog
-                    AND ccu.constraint_schema = kcu.constraint_schema
-                    AND ccu.constraint_name = kcu.constraint_name
-            LEFT JOIN INFORMATION_SCHEMA.TABLE_CONSTRAINTS tc
-                ON ccu.constraint_catalog = tc.constraint_catalog
-                    AND ccu.constraint_schema = tc.constraint_schema
-                    AND ccu.constraint_name = tc.constraint_name
-            WHERE kcu.table_name = %s AND tc.constraint_type = 'FOREIGN KEY'""" , [table_name])
-        key_columns.extend(cursor.fetchall())
-        return key_columns
-=======
         """
         Returns a list of (column_name, referenced_table_name, referenced_column_name) for all
         key columns in given table.
@@ -207,15 +190,4 @@
             INNER JOIN sys.columns rc ON rc.object_id = rt.object_id AND rc.column_id = fk.referenced_column_id
             WHERE t.name = %s""", [table_name])
         key_columns.extend([tuple(row) for row in cursor.fetchall()])
-        return key_columns
-
-    #def get_collations_list(self, cursor):
-    #    """
-    #    Returns list of available collations and theirs descriptions.
-    #    """
-    #    # http://msdn2.microsoft.com/en-us/library/ms184391.aspx
-    #    # http://msdn2.microsoft.com/en-us/library/ms179886.aspx
-    #
-    #    cursor.execute("SELECT name, description FROM ::fn_helpcollations()")
-    #    return [tuple(row) for row in cursor.fetchall()]
->>>>>>> b6a12797
+        return key_columns