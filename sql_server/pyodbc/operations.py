import datetime
import time

from django.conf import settings
from django.db.backends import BaseDatabaseOperations
from django.utils import timezone
from django.utils.six import string_types

try:
    import pytz
except ImportError:
    pytz = None


class DatabaseOperations(BaseDatabaseOperations):
<<<<<<< HEAD
    _aggregate_functions = (
        'AVG',
        'COUNT',
        'COUNT_BIG',
        'MAX',
        'MIN',
        'STDEV',
        'STDEVP',
        'SUM',
        'VAR',
        'VARP',
    )
    compiler_module = 'sql_server.pyodbc.compiler'
=======
    compiler_module = "sql_server.pyodbc.compiler"

>>>>>>> 5c54dae8
    def __init__(self, connection):
        super(DatabaseOperations, self).__init__(connection)

    def _get_utcoffset(self, tzname):
        """
        Returns UTC offset for given time zone in seconds
        """
        # SQL Server has no built-in support for tz database
        # see http://blogs.msdn.com/b/sqlprogrammability/archive/2008/03/18/using-time-zone-data-in-sql-server-2008.aspx
        if pytz is None:
            from django.core.exceptions import ImproperlyConfigured
            raise ImproperlyConfigured("This query requires pytz, "
                                       "but it isn't installed.")
        zone = pytz.timezone(tzname)
        # no way to take DST into account at this point
        now = datetime.datetime.now()
        delta = zone.localize(now, is_dst=False).utcoffset()
        return delta.days * 86400 + delta.seconds

    def bulk_batch_size(self, fields, objs):
        """
        Returns the maximum allowed batch size for the backend. The fields
        are the fields going to be inserted in the batch, the objs contains
        all the objects to be inserted.
        """
        objs_len, fields_len, max_row_values = len(objs), len(fields), 1000
        if (objs_len * fields_len) <= max_row_values:
            size = objs_len
        else:
            size = max_row_values // fields_len
        return size

    def bulk_insert_sql(self, fields, num_values):
        items_sql = "(%s)" % ", ".join(["%s"] * len(fields))
        return "VALUES " + ", ".join([items_sql] * num_values)

    def cache_key_culling_sql(self):
        """
        Returns a SQL query that retrieves the first cache key greater than the
        smallest.

        This is used by the 'db' cache backend to determine where to start
        culling.
        """
        return "SELECT cache_key FROM (SELECT cache_key, " \
               "ROW_NUMBER() OVER (ORDER BY cache_key) AS rn FROM %s" \
               ") cache WHERE rn = %%s + 1"

    def date_extract_sql(self, lookup_type, field_name):
        """
        Given a lookup_type of 'year', 'month', 'day' or 'week_day', returns
        the SQL that extracts a value from the given date field field_name.
        """
        if lookup_type == 'week_day':
            return "DATEPART(dw, %s)" % field_name
        else:
            return "DATEPART(%s, %s)" % (lookup_type, field_name)

    def date_interval_sql(self, sql, connector, timedelta):
        """
        implements the interval functionality for expressions
        """
        sign = 1
        if connector != '+':
            sign = -1
        sec = (timedelta.seconds + timedelta.days * 86400) * sign
        if sec:
            sql = 'DATEADD(SECOND, %d, CAST(%s AS DATETIME))' % (sec, sql)
        if timedelta.microseconds and self.connection.sql_server_version >= 2008:
            sql = 'DATEADD(MICROSECOND, %d, CAST(%s AS DATETIME2))' % \
                (timedelta.microseconds * sign, sql)
        return sql

    def date_trunc_sql(self, lookup_type, field_name):
        """
        Given a lookup_type of 'year', 'month' or 'day', returns the SQL that
        truncates the given date field field_name to a date object with only
        the given specificity.
        """
        if lookup_type == 'year':
            return "CONVERT(datetime, CONVERT(varchar, DATEPART(year, %s)) + '/01/01')" % field_name
        if lookup_type == 'month':
            return "CONVERT(datetime, CONVERT(varchar, DATEPART(year, %s)) + '/' + CONVERT(varchar, DATEPART(month, %s)) + '/01')" % (field_name, field_name)
        if lookup_type == 'day':
            return "CONVERT(datetime, CONVERT(varchar(12), %s, 112))" % field_name

    def datetime_extract_sql(self, lookup_type, field_name, tzname):
        if settings.USE_TZ and not tzname == 'UTC':
            offset = self._get_utcoffset(tzname)
            field_name = 'DATEADD(second, %d, %s)' % (offset, field_name)
        params = []
        sql = self.date_extract_sql(lookup_type, field_name)
        return sql, params

    def datetime_trunc_sql(self, lookup_type, field_name, tzname):
        if settings.USE_TZ and not tzname == 'UTC':
            offset = self._get_utcoffset(tzname)
            field_name = 'DATEADD(second, %d, %s)' % (offset, field_name)
        params = []
        sql = ''
        if lookup_type in ('year', 'month', 'day'):
            sql = self.date_trunc_sql(lookup_type, field_name)
        elif lookup_type == 'hour':
            sql = "CONVERT(datetime, SUBSTRING(CONVERT(varchar, %s, 20), 0, 14) + ':00:00')" % field_name
        elif lookup_type == 'minute':
            sql = "CONVERT(datetime, SUBSTRING(CONVERT(varchar, %s, 20), 0, 17) + ':00')" % field_name
        elif lookup_type == 'second':
            sql = "CONVERT(datetime, CONVERT(varchar, %s, 20))" % field_name
        return sql, params

    def for_update_sql(self, nowait=False):
        """
        Returns the FOR UPDATE SQL clause to lock rows for an update operation.
        """
        if nowait:
            return 'WITH (NOWAIT, ROWLOCK, UPDLOCK)'
        else:
            return 'WITH (ROWLOCK, UPDLOCK)'

    def fulltext_search_sql(self, field_name):
        """
        Returns the SQL WHERE clause to use in order to perform a full-text
        search of the given field_name. Note that the resulting string should
        contain a '%s' placeholder for the value being searched against.
        """
        return 'CONTAINS(%s, %%s)' % field_name

    def last_insert_id(self, cursor, table_name, pk_name):
        """
        Given a cursor object that has just performed an INSERT statement into
        a table that has an auto-incrementing ID, returns the newly created ID.

        This method also receives the table name and the name of the primary-key
        column.
        """
        # TODO: Check how the `last_insert_id` is being used in the upper layers
        #       in context of multithreaded access, compare with other backends

        # IDENT_CURRENT:  http://msdn2.microsoft.com/en-us/library/ms175098.aspx
        # SCOPE_IDENTITY: http://msdn2.microsoft.com/en-us/library/ms190315.aspx
        # @@IDENTITY:     http://msdn2.microsoft.com/en-us/library/ms187342.aspx

        # IDENT_CURRENT is not limited by scope and session; it is limited to
        # a specified table. IDENT_CURRENT returns the value generated for
        # a specific table in any session and any scope.
        # SCOPE_IDENTITY and @@IDENTITY return the last identity values that
        # are generated in any table in the current session. However,
        # SCOPE_IDENTITY returns values inserted only within the current scope;
        # @@IDENTITY is not limited to a specific scope.

        table_name = self.quote_name(table_name)
        cursor.execute("SELECT CAST(IDENT_CURRENT(%s) as bigint)", [table_name])
        return cursor.fetchone()[0]

    def lookup_cast(self, lookup_type):
        if lookup_type in ('iexact', 'icontains', 'istartswith', 'iendswith'):
            return "UPPER(%s)"
        return "%s"

    def max_name_length(self):
        return 128

    def no_limit_value(self):
        return None

    def quote_name(self, name):
        """
        Returns a quoted version of the given table, index or column name. Does
        not quote the given name if it's already been quoted.
        """
        if name.startswith('[') and name.endswith(']'):
            return name # Quoting once is enough.
        return '[%s]' % name

    def random_function_sql(self):
        """
        Returns a SQL expression that returns a random value.
        """
        return "RAND()"

    def regex_lookup(self, lookup_type):
        """
        Returns the string to use in a query when performing regular expression
        lookups (using "regex" or "iregex"). The resulting string should
        contain a '%s' placeholder for the column being searched against.

        If the feature is not supported (or part of it is not supported), a
        NotImplementedError exception can be raised.
        """
        raise NotImplementedError('SQL Server has no built-in regular expression support.')

    def last_executed_query(self, cursor, sql, params):
        """
        Returns a string of the query last executed by the given cursor, with
        placeholders replaced with actual values.

        `sql` is the raw query containing placeholders, and `params` is the
        sequence of parameters. These are used by default, but this method
        exists for database backends to provide a better implementation
        according to their own quoting schemes.
        """
        return super(DatabaseOperations, self).last_executed_query(cursor, cursor.last_sql, cursor.last_params)

    def savepoint_create_sql(self, sid):
        """
        Returns the SQL for starting a new savepoint. Only required if the
        "uses_savepoints" feature is True. The "sid" parameter is a string
        for the savepoint id.
        """
        return "SAVE TRANSACTION %s" % sid

    def savepoint_rollback_sql(self, sid):
        """
        Returns the SQL for rolling back the given savepoint.
        """
        return "ROLLBACK TRANSACTION %s" % sid

    def sql_flush(self, style, tables, sequences, allow_cascade=False):
        """
        Returns a list of SQL statements required to remove all data from
        the given database tables (without actually removing the tables
        themselves).

        The returned value also includes SQL statements required to reset DB
        sequences passed in :param sequences:.

        The `style` argument is a Style object as returned by either
        color_style() or no_style() in django.core.management.color.

        The `allow_cascade` argument determines whether truncation may cascade
        to tables with foreign keys pointing the tables being truncated.
        """
        if tables:
            # Cannot use TRUNCATE on tables that are referenced by a FOREIGN KEY
            # So must use the much slower DELETE
            from django.db import connections
            cursor = connections[self.connection.alias].cursor()
            # Try to minimize the risks of the braindeaded inconsistency in
            # DBCC CHEKIDENT(table, RESEED, n) behavior.
            seqs = []
            for seq in sequences:
                cursor.execute("SELECT COUNT(*) FROM %s" % self.quote_name(seq["table"]))
                rowcnt = cursor.fetchone()[0]
                elem = {}
                if rowcnt:
                    elem['start_id'] = 0
                else:
                    elem['start_id'] = 1
                elem.update(seq)
                seqs.append(elem)
            cursor.execute("SELECT TABLE_NAME, CONSTRAINT_NAME FROM INFORMATION_SCHEMA.TABLE_CONSTRAINTS WHERE CONSTRAINT_TYPE not in ('PRIMARY KEY','UNIQUE')")
            fks = cursor.fetchall()
            sql_list = ['ALTER TABLE %s NOCHECK CONSTRAINT %s;' % \
                    (self.quote_name(fk[0]), self.quote_name(fk[1])) for fk in fks]
            sql_list.extend(['%s %s %s;' % (style.SQL_KEYWORD('DELETE'), style.SQL_KEYWORD('FROM'),
                             style.SQL_FIELD(self.quote_name(table)) ) for table in tables])

            if self.connection.to_azure_sql_db:
                import warnings
                warnings.warn("The identity columns will never be reset " \
                              "on Windows Azure SQL Database.",
                              RuntimeWarning)
            else:
                # Then reset the counters on each table.
                sql_list.extend(['%s %s (%s, %s, %s) %s %s;' % (
                    style.SQL_KEYWORD('DBCC'),
                    style.SQL_KEYWORD('CHECKIDENT'),
                    style.SQL_FIELD(self.quote_name(seq["table"])),
                    style.SQL_KEYWORD('RESEED'),
                    style.SQL_FIELD('%d' % seq['start_id']),
                    style.SQL_KEYWORD('WITH'),
                    style.SQL_KEYWORD('NO_INFOMSGS'),
                    ) for seq in seqs])

            sql_list.extend(['ALTER TABLE %s CHECK CONSTRAINT %s;' % \
                    (self.quote_name(fk[0]), self.quote_name(fk[1])) for fk in fks])
            return sql_list
        else:
            return []

    def start_transaction_sql(self):
        """
        Returns the SQL statement required to start a transaction.
        """
        return "BEGIN TRANSACTION"

    def tablespace_sql(self, tablespace, inline=False):
        """
        Returns the SQL that will be appended to tables or rows to define
        a tablespace. Returns '' if the backend doesn't use tablespaces.
        """
        return "ON %s" % self.quote_name(tablespace)

    def prep_for_like_query(self, x):
        """Prepares a value for use in a LIKE query."""
        # http://msdn2.microsoft.com/en-us/library/ms179859.aspx
        from django.utils.encoding import force_text
        return force_text(x).replace('\\', '\\\\').replace('[', '[[]').replace('%', '[%]').replace('_', '[_]')

    def prep_for_iexact_query(self, x):
        """
        Same as prep_for_like_query(), but called for "iexact" matches, which
        need not necessarily be implemented using "LIKE" in the backend.
        """
        return x

    def value_to_db_datetime(self, value):
        """
        Transform a datetime value to an object compatible with what is expected
        by the backend driver for datetime columns.
        """
        if value is None:
            return None
        if settings.USE_TZ and timezone.is_aware(value):
            # pyodbc donesn't support datetimeoffset
            value = value.astimezone(timezone.utc)
        if not self.connection.features.supports_microsecond_precision:
            value = value.replace(microsecond=0)
        return value

    def value_to_db_time(self, value):
        """
        Transform a time value to an object compatible with what is expected
        by the backend driver for time columns.
        """
        if value is None:
            return None
        if self.connection.use_legacy_datetime:
            # SQL Server's datetime type doesn't support microseconds
            if isinstance(value, string_types):
                value = datetime.datetime(*(time.strptime(value, '%H:%M:%S')[:6]))
            else:
                value = datetime.datetime(1900, 1, 1, value.hour, value.minute, value.second)
        return value

    def year_lookup_bounds_for_date_field(self, value):
        """
        Returns a two-elements list with the lower and upper bound to be used
        with a BETWEEN operator to query a DateField value using a year
        lookup.

        `value` is an int, containing the looked-up year.
        """
        if self.connection.use_legacy_datetime:
            bounds = super(DatabaseOperations, self).year_lookup_bounds_for_datetime_field(value)
            bounds = [dt.replace(microsecond=0) for dt in bounds]
        else:
            bounds = super(DatabaseOperations, self).year_lookup_bounds_for_date_field(value)
        return bounds

    def year_lookup_bounds_for_datetime_field(self, value):
        """
        Returns a two-elements list with the lower and upper bound to be used
        with a BETWEEN operator to query a DateTimeField value using a year
        lookup.

        `value` is an int, containing the looked-up year.
        """
        bounds = super(DatabaseOperations, self).year_lookup_bounds_for_datetime_field(value)
        if settings.USE_TZ:
            # datetime values are saved as utc with no offset
            bounds = [dt.astimezone(timezone.utc) for dt in bounds]
        if not self.connection.features.supports_microsecond_precision:
            bounds = [dt.replace(microsecond=0) for dt in bounds]
        return bounds

    def convert_values(self, value, field):
        """
        Coerce the value returned by the database backend into a consistent
        type that is compatible with the field type.

        In our case, cater for the fact that SQL Server < 2008 has no
        separate Date and Time data types.
        """
        if value is None:
            return None
        if field and field.get_internal_type() == 'DateTimeField':
            return value
        elif field and field.get_internal_type() == 'DateField':
            if self.connection.use_legacy_datetime:
                if isinstance(value, datetime.datetime):
                    value = value.date() # extract date
        elif field and field.get_internal_type() == 'TimeField':
            if self.connection.use_legacy_datetime:
                if (isinstance(value, datetime.datetime) and value.year == 1900 and value.month == value.day == 1):
                    value = value.time() # extract time
        # Some cases (for example when select_related() is used) aren't
        # caught by the DateField case above and date fields arrive from
        # the DB as datetime instances.
        # Implement a workaround stealing the idea from the Oracle
        # backend. It's not perfect so the same warning applies (i.e. if a
        # query results in valid date+time values with the time part set
        # to midnight, this workaround can surprise us by converting them
        # to the datetime.date Python type).
        elif isinstance(value, datetime.datetime) and value.hour == value.minute == value.second == value.microsecond == 0:
            if self.connection.use_legacy_datetime:
                value = value.date()
        # Force floats to the correct type
        elif field and field.get_internal_type() == 'FloatField':
            value = float(value)
        return value<|MERGE_RESOLUTION|>--- conflicted
+++ resolved
@@ -13,24 +13,8 @@
 
 
 class DatabaseOperations(BaseDatabaseOperations):
-<<<<<<< HEAD
-    _aggregate_functions = (
-        'AVG',
-        'COUNT',
-        'COUNT_BIG',
-        'MAX',
-        'MIN',
-        'STDEV',
-        'STDEVP',
-        'SUM',
-        'VAR',
-        'VARP',
-    )
     compiler_module = 'sql_server.pyodbc.compiler'
-=======
-    compiler_module = "sql_server.pyodbc.compiler"
-
->>>>>>> 5c54dae8
+
     def __init__(self, connection):
         super(DatabaseOperations, self).__init__(connection)
 
