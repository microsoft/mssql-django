--- conflicted
+++ resolved
@@ -207,80 +207,22 @@
         if self.supports_mars:
             cstr_parts.append('MARS_Connection=yes')
                 
-<<<<<<< HEAD
         if options.get('extra_params', None):
             cstr_parts.append(options['extra_params'])
 
         connstr = ';'.join(cstr_parts)
         unicode_results = options.get('unicode_results', False)
-
-        conn = Database.connect(connstr, unicode_results=unicode_results)
+        connection_timeout = options.get('connection_timeout', 0)
+
+        conn = Database.connect(connstr,
+                                unicode_results=unicode_results,
+                                timeout=connection_timeout)
 
         drv_name = conn.getinfo(Database.SQL_DRIVER_NAME).upper()
 
         driver_is_freetds = drv_name.startswith('LIBTDSODBC')
         driver_is_sqlsrv32 = drv_name == 'SQLSRV32.DLL'
         driver_is_snac9 = drv_name == 'SQLNCLI.DLL'
-=======
-            if 'extra_params' in options:
-                cstr_parts.append(options['extra_params'])
-
-            connstr = ';'.join(cstr_parts)
-            autocommit = options.get('autocommit', False)
-            connection_timeout = options.get('connection_timeout', 0)
-            if self.unicode_results:
-                self.connection = Database.connect(connstr, \
-                        autocommit=autocommit, \
-                        unicode_results='True', \
-                        timeout=connection_timeout)
-            else:
-                self.connection = Database.connect(connstr, \
-                        autocommit=autocommit, \
-                        timeout=connection_timeout)
-            connection_created.send(sender=self.__class__, connection=self)
-
-        cursor = self.connection.cursor()
-        if new_conn:
-            # Set date format for the connection. Also, make sure Sunday is
-            # considered the first day of the week (to be consistent with the
-            # Django convention for the 'week_day' Django lookup) if the user
-            # hasn't told us otherwise
-            cursor.execute("SET DATEFORMAT ymd; SET DATEFIRST %s" % self.datefirst)
-
-            self.drv_name = self.connection.getinfo(Database.SQL_DRIVER_NAME).upper()
-
-            driver_is_freetds = self.drv_name.startswith('LIBTDSODBC')
-            driver_is_sqlsrv32 = self.drv_name == 'SQLSRV32.DLL'
-            driver_is_snac9 = self.drv_name == "SQLNCLI.DLL"
-
-            self.use_legacy_datetime = \
-                driver_is_freetds or driver_is_sqlsrv32 or driver_is_snac9
-
-            if self.ops.sql_server_ver < 2008:
-                self.use_legacy_datetime = True
-                self.features.has_bulk_insert = False
-
-            if self.use_legacy_datetime:
-                self.creation.use_legacy_datetime()
-                self.features.supports_microsecond_precision = False
-                self.features.supports_mixed_date_datetime_comparisons = True
-
-            ms_drv_names = re.compile('^(LIB)?(SQLN?CLI|MSODBCSQL)')
-            if self.driver_needs_utf8 is None:
-                self.driver_needs_utf8 = False
-                if driver_is_sqlsrv32 or ms_drv_names.match(self.drv_name):
-                    self.driver_needs_utf8 = False
-
-            # http://msdn.microsoft.com/en-us/library/ms131686.aspx
-            if self.supports_mars and ms_drv_names.match(self.drv_name):
-                self.features.can_use_chunked_reads = True
-
-            # FreeTDS can't execute some sql queries like CREATE DATABASE etc.
-            # in multi-statement, so we need to commit the above SQL sentence(s)
-            # to avoid this
-            if driver_is_freetds and not self.connection.autocommit:
-                self.connection.commit()
->>>>>>> 0cc9e937
 
         self.use_legacy_datetime = \
             driver_is_freetds or driver_is_sqlsrv32 or driver_is_snac9
