--- conflicted
+++ resolved
@@ -371,16 +371,6 @@
         return DatabaseSchemaEditor(self, *args, **kwargs)
 
     @cached_property
-<<<<<<< HEAD
-    def sql_server_version(self):
-        with self.temporary_connection() as cursor:
-            cursor.execute("SELECT CAST(SERVERPROPERTY('ProductVersion') AS varchar)")
-            ver = cursor.fetchone()[0]
-            ver = int(ver.split('.')[0])
-            if not ver in self._sql_server_versions:
-                raise NotSupportedError('SQL Server v%d is not supported.' % ver)
-            return self._sql_server_versions[ver]
-=======
     def sql_server_version(self, _known_versions={}):
         """
         Get the SQL server version
@@ -396,10 +386,9 @@
                 ver = cursor.fetchone()[0]
                 ver = int(ver.split('.')[0])
                 if not ver in self._sql_server_versions:
-                    raise NotImplementedError('SQL Server v%d is not supported.' % ver)
+                    raise NotSupportedError('SQL Server v%d is not supported.' % ver)
                 _known_versions[self.alias] = self._sql_server_versions[ver]
         return _known_versions[self.alias]
->>>>>>> 3f10fcaa
 
     @cached_property
     def to_azure_sql_db(self, _known_azures={}):
