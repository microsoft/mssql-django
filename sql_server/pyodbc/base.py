--- conflicted
+++ resolved
@@ -7,12 +7,8 @@
 
 from django.core.exceptions import ImproperlyConfigured
 from django import VERSION
-<<<<<<< HEAD
-
-if VERSION[:3] < (2,0,1) or VERSION[:2] >= (2,1):
-=======
-if VERSION[:3] < (1,11,11) or VERSION[:2] >= (2,0):
->>>>>>> 10da334f
+
+if VERSION[:3] < (2,0,3) or VERSION[:2] >= (2,1):
     raise ImproperlyConfigured("Django %d.%d.%d is not supported." % VERSION[:3])
 
 try:
