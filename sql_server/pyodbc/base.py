"""
MS SQL Server database backend for Django.
"""
import os
import re
import time

from django.core.exceptions import ImproperlyConfigured
from django import VERSION

<<<<<<< HEAD
if VERSION[:3] < (2,0,6) or VERSION[:2] >= (2,1):
=======
if VERSION[:3] < (1,11,15) or VERSION[:2] >= (2,0):
>>>>>>> 88dbeb7d
    raise ImproperlyConfigured("Django %d.%d.%d is not supported." % VERSION[:3])

try:
    import pyodbc as Database
except ImportError as e:
    raise ImproperlyConfigured("Error loading pyodbc module: %s" % e)

from django.utils.version import get_version_tuple

pyodbc_ver = get_version_tuple(Database.version)
if pyodbc_ver < (3,0):
    raise ImproperlyConfigured("pyodbc 3.0 or newer is required; you have %s" % Database.version)

from django.conf import settings
from django.db import NotSupportedError
from django.db.backends.base.base import BaseDatabaseWrapper
from django.db.backends.base.validation import BaseDatabaseValidation
from django.utils.encoding import smart_str
from django.utils.functional import cached_property
from django.utils.timezone import utc

if hasattr(settings, 'DATABASE_CONNECTION_POOLING'):
    if not settings.DATABASE_CONNECTION_POOLING:
        Database.pooling = False

from .client import DatabaseClient
from .creation import DatabaseCreation
from .features import DatabaseFeatures
from .introspection import DatabaseIntrospection
from .operations import DatabaseOperations
from .schema import DatabaseSchemaEditor

EDITION_AZURE_SQL_DB = 5


def encode_connection_string(fields):
    """Encode dictionary of keys and values as an ODBC connection String.

    See [MS-ODBCSTR] document:
    https://msdn.microsoft.com/en-us/library/ee208909%28v=sql.105%29.aspx
    """
    # As the keys are all provided by us, don't need to encode them as we know
    # they are ok.
    return ';'.join(
        '%s=%s' % (k, encode_value(v))
        for k, v in fields.items()
    )

def encode_value(v):
    """If the value contains a semicolon, or starts with a left curly brace,
    then enclose it in curly braces and escape all right curly braces.
    """
    if ';' in v or v.strip(' ').startswith('{'):
        return '{%s}' % (v.replace('}', '}}'),)
    return v

class DatabaseWrapper(BaseDatabaseWrapper):
    vendor = 'microsoft'
    display_name = 'SQL Server'
    # This dictionary maps Field objects to their associated MS SQL column
    # types, as strings. Column-type strings can contain format strings; they'll
    # be interpolated against the values of Field.__dict__ before being output.
    # If a column type is set to None, it won't be included in the output.
    data_types = {
        'AutoField':         'int IDENTITY (1, 1)',
        'BigAutoField':      'bigint IDENTITY (1, 1)',
        'BigIntegerField':   'bigint',
        'BinaryField':       'varbinary(max)',
        'BooleanField':      'bit',
        'CharField':         'nvarchar(%(max_length)s)',
        'DateField':         'date',
        'DateTimeField':     'datetime2',
        'DecimalField':      'numeric(%(max_digits)s, %(decimal_places)s)',
        'DurationField':     'bigint',
        'FileField':         'nvarchar(%(max_length)s)',
        'FilePathField':     'nvarchar(%(max_length)s)',
        'FloatField':        'double precision',
        'IntegerField':      'int',
        'IPAddressField':    'nvarchar(15)',
        'GenericIPAddressField': 'nvarchar(39)',
        'NullBooleanField':  'bit',
        'OneToOneField':     'int',
        'PositiveIntegerField': 'int',
        'PositiveSmallIntegerField': 'smallint',
        'SlugField':         'nvarchar(%(max_length)s)',
        'SmallIntegerField': 'smallint',
        'TextField':         'nvarchar(max)',
        'TimeField':         'time',
        'UUIDField':         'char(32)',
    }
    data_type_check_constraints = {
        'PositiveIntegerField': '[%(column)s] >= 0',
        'PositiveSmallIntegerField': '[%(column)s] >= 0',
    }
    operators = {
        # Since '=' is used not only for string comparision there is no way
        # to make it case (in)sensitive.
        'exact': '= %s',
        'iexact': "= UPPER(%s)",
        'contains': "LIKE %s ESCAPE '\\'",
        'icontains': "LIKE UPPER(%s) ESCAPE '\\'",
        'gt': '> %s',
        'gte': '>= %s',
        'lt': '< %s',
        'lte': '<= %s',
        'startswith': "LIKE %s ESCAPE '\\'",
        'endswith': "LIKE %s ESCAPE '\\'",
        'istartswith': "LIKE UPPER(%s) ESCAPE '\\'",
        'iendswith': "LIKE UPPER(%s) ESCAPE '\\'",
    }

    # The patterns below are used to generate SQL pattern lookup clauses when
    # the right-hand side of the lookup isn't a raw string (it might be an expression
    # or the result of a bilateral transformation).
    # In those cases, special characters for LIKE operators (e.g. \, *, _) should be
    # escaped on database side.
    #
    # Note: we use str.format() here for readability as '%' is used as a wildcard for
    # the LIKE operator.
    pattern_esc = r"REPLACE(REPLACE(REPLACE({}, '\', '[\]'), '%%', '[%%]'), '_', '[_]')"
    pattern_ops = {
        'contains': "LIKE '%%' + {} + '%%'",
        'icontains': "LIKE '%%' + UPPER({}) + '%%'",
        'startswith': "LIKE {} + '%%'",
        'istartswith': "LIKE UPPER({}) + '%%'",
        'endswith': "LIKE '%%' + {}",
        'iendswith': "LIKE '%%' + UPPER({})",
    }

    Database = Database
    SchemaEditorClass = DatabaseSchemaEditor
    # Classes instantiated in __init__().
    client_class = DatabaseClient
    creation_class = DatabaseCreation
    features_class = DatabaseFeatures
    introspection_class = DatabaseIntrospection
    ops_class = DatabaseOperations

    _codes_for_networkerror = (
        '08S01',
        '08S02',
    )
    _sql_server_versions = {
        10: 2008,
        11: 2012,
        12: 2014,
        13: 2016,
        14: 2017,
    }

    # https://azure.microsoft.com/en-us/documentation/articles/sql-database-develop-csharp-retry-windows/
    _transient_error_numbers = (
        '4060',
        '10928',
        '10929',
        '40197',
        '40501',
        '40613',
        '49918',
        '49919',
        '49920',
    )

    def __init__(self, *args, **kwargs):
        super().__init__(*args, **kwargs)

        opts = self.settings_dict["OPTIONS"]

        # capability for multiple result sets or cursors
        self.supports_mars = False

        # Some drivers need unicode encoded as UTF8. If this is left as
        # None, it will be determined based on the driver, namely it'll be
        # False if the driver is a windows driver and True otherwise.
        #
        # However, recent versions of FreeTDS and pyodbc (0.91 and 3.0.6 as
        # of writing) are perfectly okay being fed unicode, which is why
        # this option is configurable.
        if 'driver_needs_utf8' in opts:
            self.driver_charset = 'utf-8'
        else:
            self.driver_charset = opts.get('driver_charset', None)

        # interval to wait for recovery from network error
        interval = opts.get('connection_recovery_interval_msec', 0.0)
        self.connection_recovery_interval_msec = float(interval) / 1000

        # make lookup operators to be collation-sensitive if needed
        collation = opts.get('collation', None)
        if collation:
            self.operators = dict(self.__class__.operators)
            ops = {}
            for op in self.operators:
                sql = self.operators[op]
                if sql.startswith('LIKE '):
                    ops[op] = '%s COLLATE %s' % (sql, collation)
            self.operators.update(ops)

        self.features = DatabaseFeatures(self)
        self.ops = DatabaseOperations(self)
        self.client = DatabaseClient(self)
        self.creation = DatabaseCreation(self)
        self.introspection = DatabaseIntrospection(self)
        self.validation = BaseDatabaseValidation(self)

    def create_cursor(self, name=None):
        return CursorWrapper(self.connection.cursor(), self)

    def get_connection_params(self):
        settings_dict = self.settings_dict
        if settings_dict['NAME'] == '':
            raise ImproperlyConfigured(
                "settings.DATABASES is improperly configured. "
                "Please supply the NAME value.")
        conn_params = settings_dict.copy()
        if conn_params['NAME'] is None:
            conn_params['NAME'] = 'master'
        return conn_params

    def get_new_connection(self, conn_params):
        database = conn_params['NAME']
        host = conn_params.get('HOST', 'localhost')
        user = conn_params.get('USER', None)
        password = conn_params.get('PASSWORD', None)
        port = conn_params.get('PORT', None)

        options = conn_params.get('OPTIONS', {})
        driver = options.get('driver', 'ODBC Driver 13 for SQL Server')
        dsn = options.get('dsn', None)

        # Microsoft driver names assumed here are:
        # * SQL Server Native Client 10.0/11.0
        # * ODBC Driver 11/13 for SQL Server
        ms_drivers = re.compile('^ODBC Driver .* for SQL Server$|^SQL Server Native Client')

        # available ODBC connection string keywords:
        # (Microsoft drivers for Windows)
        # https://docs.microsoft.com/en-us/sql/relational-databases/native-client/applications/using-connection-string-keywords-with-sql-server-native-client
        # (Microsoft drivers for Linux/Mac)
        # https://docs.microsoft.com/en-us/sql/connect/odbc/linux-mac/connection-string-keywords-and-data-source-names-dsns
        # (FreeTDS)
        # http://www.freetds.org/userguide/odbcconnattr.htm
        cstr_parts = {}
        if dsn:
            cstr_parts['DSN'] = dsn
        else:
            # Only append DRIVER if DATABASE_ODBC_DSN hasn't been set
            cstr_parts['DRIVER'] = driver

            if ms_drivers.match(driver):
                if port:
                    host = ','.join((host, str(port)))
                cstr_parts['SERVER'] = host
            elif options.get('host_is_server', False):
                if port:
                    cstr_parts['PORT'] = str(port)
                cstr_parts['SERVER'] = host
            else:
                cstr_parts['SERVERNAME'] = host

        if user:
            cstr_parts['UID'] = user
            cstr_parts['PWD'] = password
        else:
            if ms_drivers.match(driver):
                cstr_parts['Trusted_Connection'] = 'yes'
            else:
                cstr_parts['Integrated Security'] = 'SSPI'

        cstr_parts['DATABASE'] = database

        if ms_drivers.match(driver) and os.name == 'nt':
            cstr_parts['MARS_Connection'] = 'yes'

        connstr = encode_connection_string(cstr_parts)

        # extra_params are glued on the end of the string without encoding,
        # so it's up to the settings writer to make sure they're appropriate -
        # use encode_connection_string if constructing from external input.
        if options.get('extra_params', None):
            connstr += ';' + options['extra_params']

        unicode_results = options.get('unicode_results', False)
        timeout = options.get('connection_timeout', 0)
        retries = options.get('connection_retries', 5)
        backoff_time = options.get('connection_retry_backoff_time', 5)
        query_timeout = options.get('query_timeout', 0)

        conn = None
        retry_count = 0
        need_to_retry = False
        while conn is None:
            try:
                conn = Database.connect(connstr,
                                        unicode_results=unicode_results,
                                        timeout=timeout)
            except Exception as e:
                for error_number in self._transient_error_numbers:
                    if error_number in e.args[1]:
                        if error_number in e.args[1] and retry_count < retries:
                            time.sleep(backoff_time)
                            need_to_retry = True
                            retry_count = retry_count + 1
                        else:
                            need_to_retry = False
                        break
                if not need_to_retry:
                    raise

        conn.timeout = query_timeout
        return conn

    def init_connection_state(self):
        drv_name = self.connection.getinfo(Database.SQL_DRIVER_NAME).upper()

        if drv_name.startswith('LIBTDSODBC'):
            try:
                drv_ver = self.connection.getinfo(Database.SQL_DRIVER_VER)
                ver = get_version_tuple(drv_ver)[:2]
                if ver < (0, 95):
                    raise ImproperlyConfigured(
                        "FreeTDS 0.95 or newer is required.")
            except:
                # unknown driver version
                pass

        ms_drv_names = re.compile('^(LIB)?(SQLNCLI|MSODBCSQL)')

        if ms_drv_names.match(drv_name):
            self.driver_charset = None
            # http://msdn.microsoft.com/en-us/library/ms131686.aspx
            self.supports_mars = True
            self.features.can_use_chunked_reads = True

        settings_dict = self.settings_dict
        cursor = self.create_cursor()

        options = settings_dict.get('OPTIONS', {})
        isolation_level = options.get('isolation_level', None)
        if isolation_level:
            cursor.execute('SET TRANSACTION ISOLATION LEVEL %s' % isolation_level)

        # Set date format for the connection. Also, make sure Sunday is
        # considered the first day of the week (to be consistent with the
        # Django convention for the 'week_day' Django lookup) if the user
        # hasn't told us otherwise
        datefirst = options.get('datefirst', 7)
        cursor.execute('SET DATEFORMAT ymd; SET DATEFIRST %s' % datefirst)

        # http://blogs.msdn.com/b/sqlnativeclient/archive/2008/02/27/microsoft-sql-server-native-client-and-microsoft-sql-server-2008-native-client.aspx
        val = cursor.execute('SELECT SYSDATETIME()').fetchone()[0]
        if isinstance(val, str):
            raise ImproperlyConfigured(
                "The database driver doesn't support modern datatime types.")

    def is_usable(self):
        try:
            self.create_cursor().execute("SELECT 1")
        except Database.Error:
            return False
        else:
            return True

    def schema_editor(self, *args, **kwargs):
        "Returns a new instance of this backend's SchemaEditor"
        return DatabaseSchemaEditor(self, *args, **kwargs)

    @cached_property
    def sql_server_version(self, _known_versions={}):
        """
        Get the SQL server version

        The _known_versions default dictionary is created on the class. This is
        intentional - it allows us to cache this property's value across instances.
        Therefore, when Django creates a new database connection using the same
        alias, we won't need query the server again.
        """
        if self.alias not in _known_versions:
            with self.temporary_connection() as cursor:
                cursor.execute("SELECT CAST(SERVERPROPERTY('ProductVersion') AS varchar)")
                ver = cursor.fetchone()[0]
                ver = int(ver.split('.')[0])
                if not ver in self._sql_server_versions:
                    raise NotSupportedError('SQL Server v%d is not supported.' % ver)
                _known_versions[self.alias] = self._sql_server_versions[ver]
        return _known_versions[self.alias]

    @cached_property
    def to_azure_sql_db(self, _known_azures={}):
        """
        Whether this connection is to a Microsoft Azure database server

        The _known_azures default dictionary is created on the class. This is
        intentional - it allows us to cache this property's value across instances.
        Therefore, when Django creates a new database connection using the same
        alias, we won't need query the server again.
        """
        if self.alias not in _known_azures:
            with self.temporary_connection() as cursor:
                cursor.execute("SELECT CAST(SERVERPROPERTY('EngineEdition') AS integer)")
                _known_azures[self.alias] = cursor.fetchone()[0] == EDITION_AZURE_SQL_DB
        return _known_azures[self.alias]

    def _execute_foreach(self, sql, table_names=None):
        cursor = self.cursor()
        if table_names is None:
            table_names = self.introspection.table_names(cursor)
        for table_name in table_names:
            cursor.execute(sql % self.ops.quote_name(table_name))

    def _get_trancount(self):
        with self.connection.cursor() as cursor:
            return cursor.execute('SELECT @@TRANCOUNT').fetchone()[0]

    def _on_error(self, e):
        if e.args[0] in self._codes_for_networkerror:
            try:
                # close the stale connection
                self.close()
                # wait a moment for recovery from network error
                time.sleep(self.connection_recovery_interval_msec)
            except:
                pass
            self.connection = None

    def _savepoint(self, sid):
        with self.cursor() as cursor:
            cursor.execute('SELECT @@TRANCOUNT')
            trancount = cursor.fetchone()[0]
            if trancount == 0:
                cursor.execute(self.ops.start_transaction_sql())
            cursor.execute(self.ops.savepoint_create_sql(sid))

    def _savepoint_commit(self, sid):
        # SQL Server has no support for partial commit in a transaction
        pass

    def _savepoint_rollback(self, sid):
        with self.cursor() as cursor:
            # FreeTDS requires TRANCOUNT that is greater than 0
            cursor.execute('SELECT @@TRANCOUNT')
            trancount = cursor.fetchone()[0]
            if trancount > 0:
                cursor.execute(self.ops.savepoint_rollback_sql(sid))

    def _set_autocommit(self, autocommit):
        with self.wrap_database_errors:
            allowed = not autocommit
            if not allowed:
                # FreeTDS requires TRANCOUNT that is greater than 0
                allowed = self._get_trancount() > 0
            if allowed:
                self.connection.autocommit = autocommit

    def check_constraints(self, table_names=None):
        self._execute_foreach('ALTER TABLE %s WITH CHECK CHECK CONSTRAINT ALL',
                              table_names)

    def disable_constraint_checking(self):
        # Azure SQL Database doesn't support sp_msforeachtable
        #cursor.execute('EXEC sp_msforeachtable "ALTER TABLE ? NOCHECK CONSTRAINT ALL"')
        if not self.needs_rollback:
            self._execute_foreach('ALTER TABLE %s NOCHECK CONSTRAINT ALL')
        return not self.needs_rollback

    def enable_constraint_checking(self):
        # Azure SQL Database doesn't support sp_msforeachtable
        #cursor.execute('EXEC sp_msforeachtable "ALTER TABLE ? WITH CHECK CHECK CONSTRAINT ALL"')
        if not self.needs_rollback:
            self.check_constraints()


class CursorWrapper(object):
    """
    A wrapper around the pyodbc's cursor that takes in account a) some pyodbc
    DB-API 2.0 implementation and b) some common ODBC driver particularities.
    """
    def __init__(self, cursor, connection):
        self.active = True
        self.cursor = cursor
        self.connection = connection
        self.driver_charset = connection.driver_charset
        self.last_sql = ''
        self.last_params = ()

    def close(self):
        if self.active:
            self.active = False
            self.cursor.close()

    def format_sql(self, sql, params):
        if self.driver_charset and isinstance(sql, str):
            # FreeTDS (and other ODBC drivers?) doesn't support Unicode
            # yet, so we need to encode the SQL clause itself in utf-8
            sql = smart_str(sql, self.driver_charset)

        # pyodbc uses '?' instead of '%s' as parameter placeholder.
        if params is not None:
            sql = sql % tuple('?' * len(params))

        return sql

    def format_params(self, params):
        fp = []
        if params is not None:
            for p in params:
                if isinstance(p, str):
                    if self.driver_charset:
                        # FreeTDS (and other ODBC drivers?) doesn't support Unicode
                        # yet, so we need to encode parameters in utf-8
                        fp.append(smart_str(p, self.driver_charset))
                    else:
                        fp.append(p)

                elif isinstance(p, bytes):
                    fp.append(p)

                elif isinstance(p, type(True)):
                    if p:
                        fp.append(1)
                    else:
                        fp.append(0)

                else:
                    fp.append(p)

        return tuple(fp)

    def execute(self, sql, params=None):
        self.last_sql = sql
        sql = self.format_sql(sql, params)
        params = self.format_params(params)
        self.last_params = params
        try:
            return self.cursor.execute(sql, params)
        except Database.Error as e:
            self.connection._on_error(e)
            raise

    def executemany(self, sql, params_list=()):
        if not params_list:
            return None
        raw_pll = [p for p in params_list]
        sql = self.format_sql(sql, raw_pll[0])
        params_list = [self.format_params(p) for p in raw_pll]
        try:
            return self.cursor.executemany(sql, params_list)
        except Database.Error as e:
            self.connection._on_error(e)
            raise

    def format_rows(self, rows):
        return list(map(self.format_row, rows))

    def format_row(self, row):
        """
        Decode data coming from the database if needed and convert rows to tuples
        (pyodbc Rows are not hashable).
        """
        if self.driver_charset:
            for i in range(len(row)):
                f = row[i]
                # FreeTDS (and other ODBC drivers?) doesn't support Unicode
                # yet, so we need to decode utf-8 data coming from the DB
                if isinstance(f, bytes):
                    row[i] = f.decode(self.driver_charset)
        return tuple(row)

    def fetchone(self):
        row = self.cursor.fetchone()
        if row is not None:
            row = self.format_row(row)
        # Any remaining rows in the current set must be discarded
        # before changing autocommit mode when you use FreeTDS
        if not self.connection.supports_mars:
            self.cursor.nextset()
        return row

    def fetchmany(self, chunk):
        return self.format_rows(self.cursor.fetchmany(chunk))

    def fetchall(self):
        return self.format_rows(self.cursor.fetchall())

    def __getattr__(self, attr):
        if attr in self.__dict__:
            return self.__dict__[attr]
        return getattr(self.cursor, attr)

    def __iter__(self):
        return iter(self.cursor)<|MERGE_RESOLUTION|>--- conflicted
+++ resolved
@@ -8,11 +8,7 @@
 from django.core.exceptions import ImproperlyConfigured
 from django import VERSION
 
-<<<<<<< HEAD
-if VERSION[:3] < (2,0,6) or VERSION[:2] >= (2,1):
-=======
-if VERSION[:3] < (1,11,15) or VERSION[:2] >= (2,0):
->>>>>>> 88dbeb7d
+if VERSION[:3] < (2,0,8) or VERSION[:2] >= (2,1):
     raise ImproperlyConfigured("Django %d.%d.%d is not supported." % VERSION[:3])
 
 try:
