trigger:
  - master
  - dev
  - 1ES

schedules:
- cron: "0 9 * * *"
  displayName: Daily midnight build
  branches:
    include:
    - dev
  always: true

variables:
- group: DjangoTestApp

jobs:
  - job: Windows
    pool:
      name: Django-1ES-pool
      demands:
      - imageOverride -equals JDBC-MMS2019-SQL2019
    timeoutInMinutes: 120

    strategy:
      matrix:
<<<<<<< HEAD
        Python3.10 - Django 4.2:
          python.version: '3.10'
          tox.env: 'py310-django42'
        Python 3.9 - Django 4.2:
          python.version: '3.9'
          tox.env: 'py39-django42'
        Python 3.8 - Django 4.2:
          python.version: '3.8'
          tox.env: 'py38-django42'

=======
        Python3.11 - Django 4.1:
          python.version: '3.11'
          tox.env: 'py311-django41'
>>>>>>> d0741721
        Python3.10 - Django 4.1:
          python.version: '3.10'
          tox.env: 'py310-django41'
        Python 3.9 - Django 4.1:
          python.version: '3.9'
          tox.env: 'py39-django41'
        Python 3.8 - Django 4.1:
          python.version: '3.8'
          tox.env: 'py38-django41'

        Python3.11 - Django 4.0:
          python.version: '3.11'
          tox.env: 'py311-django40'
        Python3.10 - Django 4.0:
          python.version: '3.10'
          tox.env: 'py310-django40'
        Python 3.9 - Django 4.0:
          python.version: '3.9'
          tox.env: 'py39-django40'
        Python 3.8 - Django 4.0:
          python.version: '3.8'
          tox.env: 'py38-django40'

        Python3.11 - Django 3.2:
          python.version: '3.11'
          tox.env: 'py311-django32'
        Python 3.9 - Django 3.2:
          python.version: '3.9'
          tox.env: 'py39-django32'
        Python 3.8 - Django 3.2:
          python.version: '3.8'
          tox.env: 'py38-django32'
        Python 3.7 - Django 3.2:
          python.version: '3.7'
          tox.env: 'py37-django32'


    steps:
      - task: CredScan@2
        inputs:
          toolMajorVersion: 'V2'

      - task: UsePythonVersion@0
        inputs:
          versionSpec: "$(python.version)"
        displayName: Use Python $(python.version)

      - powershell: |
          $IP=Get-NetIPAddress -AddressFamily IPv4 -InterfaceIndex $(Get-NetConnectionProfile -IPv4Connectivity Internet | Select-Object -ExpandProperty InterfaceIndex) | Select-Object -ExpandProperty IPAddress

          (Get-Content $pwd/testapp/settings.py).replace('localhost', $IP) | Set-Content $pwd/testapp/settings.py

          Invoke-WebRequest https://download.microsoft.com/download/E/6/B/E6BFDC7A-5BCD-4C51-9912-635646DA801E/en-US/17.5.2.1/x64/msodbcsql.msi -OutFile msodbcsql.msi
          msiexec /quiet /passive /qn /i msodbcsql.msi IACCEPTMSODBCSQLLICENSETERMS=YES
          Get-OdbcDriver
        displayName: Install ODBC

      - powershell: |
          Import-Module "sqlps"
          Invoke-Sqlcmd @"
              EXEC xp_instance_regwrite N'HKEY_LOCAL_MACHINE', N'Software\Microsoft\MSSQLServer\MSSQLServer', N'LoginMode', REG_DWORD, 2
              ALTER LOGIN [sa] ENABLE;
              ALTER LOGIN [sa] WITH PASSWORD = '$(TestAppPassword)', CHECK_POLICY=OFF;
          "@
        displayName: Set up SQL Server

      - powershell: |
          Restart-Service -Name MSSQLSERVER -Force
        displayName: Restart SQL Server

      - powershell: |
          (Get-Content -ReadCount 0 testapp\settings.py) -replace 'MyPassword42', '$(TestAppPassWord)' | Set-Content testapp\settings.py
        displayName: Change PASSWORD in settings.py

      - powershell: |
          python -m pip install --upgrade pip wheel setuptools
          python -m pip install tox
          git clone https://github.com/django/django.git

          python -m tox -e $(tox.env)
        displayName: Run tox

  - job: Linux
    pool:
      name: Django-1ES-pool
      demands:
      - imageOverride -equals MMSUbuntu20.04
    timeoutInMinutes: 120

    strategy:
      matrix:
<<<<<<< HEAD
        Python3.10 - Django 4.2:
          python.version: '3.10'
          tox.env: 'py310-django42'
        Python 3.9 - Django 4.2:
          python.version: '3.9'
          tox.env: 'py39-django42'
        Python 3.8 - Django 4.2:
          python.version: '3.8'
          tox.env: 'py38-django42'

=======
        Python3.11 - Django 4.1:
          python.version: '3.11'
          tox.env: 'py311-django41'
>>>>>>> d0741721
        Python3.10 - Django 4.1:
          python.version: '3.10'
          tox.env: 'py310-django41'
        Python 3.9 - Django 4.1:
          python.version: '3.9'
          tox.env: 'py39-django41'
        Python 3.8 - Django 4.1:
          python.version: '3.8'
          tox.env: 'py38-django41'

        Python3.11 - Django 4.0:
          python.version: '3.11'
          tox.env: 'py311-django40'
        Python3.10 - Django 4.0:
          python.version: '3.10'
          tox.env: 'py310-django40'
        Python 3.9 - Django 4.0:
          python.version: '3.9'
          tox.env: 'py39-django40'
        Python 3.8 - Django 4.0:
          python.version: '3.8'
          tox.env: 'py38-django40'

        Python3.11 - Django 3.2:
          python.version: '3.11'
          tox.env: 'py311-django32'
        Python 3.9 - Django 3.2:
          python.version: '3.9'
          tox.env: 'py39-django32'
        Python 3.8 - Django 3.2:
          python.version: '3.8'
          tox.env: 'py38-django32'
        Python 3.7 - Django 3.2:
          python.version: '3.7'
          tox.env: 'py37-django32'

    steps:
      - task: UsePythonVersion@0
        inputs:
          versionSpec: "$(python.version)"
        displayName: Use Python $(python.version)

      - script: |
          docker pull mcr.microsoft.com/mssql/server:2022-latest
          docker run -e 'ACCEPT_EULA=Y' -e 'SA_PASSWORD=$(TestAppPassword)' -p 1433:1433 -d mcr.microsoft.com/mssql/server:2022-latest
          curl https://packages.microsoft.com/keys/microsoft.asc | sudo apt-key add -
          curl https://packages.microsoft.com/config/ubuntu/20.04/prod.list | sudo tee /etc/apt/sources.list.d/mssql-release.list
          sudo apt-get update
          sudo ACCEPT_EULA=Y apt-get install -y msodbcsql17 g++ unixodbc-dev libmemcached-dev
        displayName: Install SQL Server

      - script: |
          python -m pip install --upgrade pip wheel setuptools
          pip install tox
          git clone https://github.com/django/django.git
        displayName: Install requirements

      - script: |
          sed -i 's/MyPassword42/$(TestAppPassword)/g' testapp/settings.py
        displayName: Change PASSWORD in settings.py

      - script: tox -e $(tox.env)
        displayName: Run tox

      - task: PublishCodeCoverageResults@1
        inputs:
          codeCoverageTool: 'Cobertura'
          summaryFileLocation: 'django/coverage.xml'

      - task: PublishTestResults@2
        displayName: Publish test results via jUnit
        inputs:
          testResultsFormat: 'JUnit'
          testResultsFiles: 'django/result.xml'
          testRunTitle: 'junit-$(Agent.OS)-$(Agent.OSArchitecture)-$(tox.env)'<|MERGE_RESOLUTION|>--- conflicted
+++ resolved
@@ -24,7 +24,9 @@
 
     strategy:
       matrix:
-<<<<<<< HEAD
+        Python3.11 - Django 4.2:
+          python.version: '3.11'
+          tox.env: 'py311-django42'
         Python3.10 - Django 4.2:
           python.version: '3.10'
           tox.env: 'py310-django42'
@@ -35,11 +37,9 @@
           python.version: '3.8'
           tox.env: 'py38-django42'
 
-=======
         Python3.11 - Django 4.1:
           python.version: '3.11'
           tox.env: 'py311-django41'
->>>>>>> d0741721
         Python3.10 - Django 4.1:
           python.version: '3.10'
           tox.env: 'py310-django41'
@@ -131,10 +131,12 @@
 
     strategy:
       matrix:
-<<<<<<< HEAD
+        Python3.11 - Django 4.2:
+          python.version: '3.11'
+          tox.env: 'py310-django42'
         Python3.10 - Django 4.2:
           python.version: '3.10'
-          tox.env: 'py310-django42'
+          tox.env: 'py310-django42'          
         Python 3.9 - Django 4.2:
           python.version: '3.9'
           tox.env: 'py39-django42'
@@ -142,11 +144,9 @@
           python.version: '3.8'
           tox.env: 'py38-django42'
 
-=======
         Python3.11 - Django 4.1:
           python.version: '3.11'
           tox.env: 'py311-django41'
->>>>>>> d0741721
         Python3.10 - Django 4.1:
           python.version: '3.10'
           tox.env: 'py310-django41'
