# Copyright (c) Microsoft Corporation.
# Licensed under the BSD license.

from django.db.backends.base.features import BaseDatabaseFeatures
from django.utils.functional import cached_property


class DatabaseFeatures(BaseDatabaseFeatures):
    allows_group_by_select_index = False
    allow_sliced_subqueries_with_in = False
    can_introspect_autofield = True
    can_introspect_json_field = False
    can_introspect_small_integer_field = True
    can_return_columns_from_insert = True
    can_return_id_from_insert = True
    can_return_rows_from_bulk_insert = True
    can_rollback_ddl = True
    can_use_chunked_reads = False
    for_update_after_from = True
    greatest_least_ignores_nulls = True
    has_case_insensitive_like = True
    has_json_object_function = False
    has_json_operators = False
    has_native_json_field = False
    has_native_uuid_field = True
    has_real_datatype = True
    has_select_for_update = True
    has_select_for_update_nowait = True
    has_select_for_update_skip_locked = True
    ignores_quoted_identifier_case = True
    ignores_table_name_case = True
    order_by_nulls_first = True
    requires_literal_defaults = True
    requires_sqlparse_for_splitting = False
    supports_boolean_expr_in_select_clause = False
    supports_comments = True
    supports_covering_indexes = True
    supports_deferrable_unique_constraints = False
    supports_expression_indexes = False
    supports_ignore_conflicts = False
    supports_index_on_text_field = False
    supports_json_field_contains = False
    supports_order_by_nulls_modifier = False
    supports_over_clause = True
    supports_paramstyle_pyformat = False
    supports_primitives_in_json_field = False
    supports_regex_backreferencing = True
    supports_sequence_reset = False
    supports_subqueries_in_group_by = False
    supports_tablespaces = True
    supports_temporal_subtraction = True
    supports_timezones = True
    supports_transactions = True
    uses_savepoints = True
    has_bulk_insert = True
    supports_nullable_unique_constraints = True
    supports_partially_nullable_unique_constraints = True
    supports_partial_indexes = True
    supports_functions_in_partial_indexes = True
    supports_default_keyword_in_insert = True
    supports_expression_defaults = True
    supports_default_keyword_in_bulk_insert = True
<<<<<<< HEAD
=======
    supports_stored_generated_columns = True
    supports_virtual_generated_columns = True
>>>>>>> 64585037

    @cached_property
    def has_zoneinfo_database(self):
        with self.connection.cursor() as cursor:
            cursor.execute("SELECT TOP 1 1 FROM sys.time_zone_info")
            return cursor.fetchone() is not None

    @cached_property
    def supports_json_field(self):
        return self.connection.sql_server_version >= 2016 or self.connection.to_azure_sql_db

    @cached_property
    def introspected_field_types(self):
        return {
            **super().introspected_field_types,
            "DurationField": "BigIntegerField",
        }<|MERGE_RESOLUTION|>--- conflicted
+++ resolved
@@ -60,11 +60,9 @@
     supports_default_keyword_in_insert = True
     supports_expression_defaults = True
     supports_default_keyword_in_bulk_insert = True
-<<<<<<< HEAD
-=======
     supports_stored_generated_columns = True
     supports_virtual_generated_columns = True
->>>>>>> 64585037
+
 
     @cached_property
     def has_zoneinfo_database(self):
