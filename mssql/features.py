# Copyright (c) Microsoft Corporation.
# Licensed under the BSD license.

from django.db.backends.base.features import BaseDatabaseFeatures
from django.utils.functional import cached_property


class DatabaseFeatures(BaseDatabaseFeatures):
    allows_group_by_select_index = False
    allow_sliced_subqueries_with_in = False
    can_introspect_autofield = True
    can_introspect_json_field = False
    can_introspect_small_integer_field = True
    can_return_columns_from_insert = True
    can_return_id_from_insert = True
    can_return_rows_from_bulk_insert = False
    can_rollback_ddl = True
    can_use_chunked_reads = False
    for_update_after_from = True
    greatest_least_ignores_nulls = True
    has_case_insensitive_like = True
    has_json_object_function = False
    has_json_operators = False
    has_native_json_field = False
    has_native_uuid_field = False
    has_real_datatype = True
    has_select_for_update = True
    has_select_for_update_nowait = True
    has_select_for_update_skip_locked = True
    ignores_quoted_identifier_case = True
    ignores_table_name_case = True
    order_by_nulls_first = True
    requires_literal_defaults = True
    requires_sqlparse_for_splitting = False
    supports_boolean_expr_in_select_clause = False
<<<<<<< HEAD
=======
    supports_comparing_boolean_expr = False
>>>>>>> ebd32e16
    supports_comments = True
    supports_covering_indexes = True
    supports_deferrable_unique_constraints = False
    supports_expression_indexes = False
    supports_ignore_conflicts = False
    supports_index_on_text_field = False
    supports_json_field_contains = False
    supports_order_by_nulls_modifier = False
    supports_over_clause = True
    supports_paramstyle_pyformat = False
    supports_primitives_in_json_field = False
    supports_regex_backreferencing = True
    supports_sequence_reset = False
    supports_subqueries_in_group_by = False
    supports_tablespaces = True
    supports_temporal_subtraction = True
    supports_timezones = True
    supports_transactions = True
    uses_savepoints = True
    has_bulk_insert = True
    supports_nullable_unique_constraints = True
    supports_partially_nullable_unique_constraints = True
    supports_partial_indexes = True
    supports_functions_in_partial_indexes = True
    supports_default_keyword_in_insert = True
    supports_expression_defaults = True
    supports_default_keyword_in_bulk_insert = True
    supports_stored_generated_columns = True
    supports_virtual_generated_columns = True


    @cached_property
    def has_zoneinfo_database(self):
        with self.connection.cursor() as cursor:
            cursor.execute("SELECT TOP 1 1 FROM sys.time_zone_info")
            return cursor.fetchone() is not None

    @cached_property
    def supports_json_field(self):
        return self.connection.sql_server_version >= 2016 or self.connection.to_azure_sql_db

    @cached_property
    def introspected_field_types(self):
        return {
            **super().introspected_field_types,
            "DurationField": "BigIntegerField",
        }<|MERGE_RESOLUTION|>--- conflicted
+++ resolved
@@ -33,10 +33,7 @@
     requires_literal_defaults = True
     requires_sqlparse_for_splitting = False
     supports_boolean_expr_in_select_clause = False
-<<<<<<< HEAD
-=======
     supports_comparing_boolean_expr = False
->>>>>>> ebd32e16
     supports_comments = True
     supports_covering_indexes = True
     supports_deferrable_unique_constraints = False
