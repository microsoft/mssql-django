--- conflicted
+++ resolved
@@ -1024,12 +1024,9 @@
         # It might not actually have a column behind it
         if definition is None:
             return
-<<<<<<< HEAD
-=======
         # Remove column type from definition if field is generated
         if (django_version >= (5,0) and field.generated):
             definition = definition[definition.find('AS'):]
->>>>>>> 64585037
         # Nullable columns with default values require 'WITH VALUES' to set existing rows
         if 'DEFAULT' in definition and field.null:
             definition = definition.replace('NULL', 'WITH VALUES')
