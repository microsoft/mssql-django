--- conflicted
+++ resolved
@@ -171,9 +171,8 @@
                 'default': default,
             },
             params,
-        )
-    
-<<<<<<< HEAD
+        )    
+
     def _alter_column_database_default_sql(
         self, model, old_field, new_field, drop=False
     ):
@@ -216,7 +215,6 @@
             params,
         )
 
-=======
     def _alter_column_comment_sql(self, model, new_field, new_type, new_db_comment):
         return (
             self.sql_alter_column_comment
@@ -227,8 +225,7 @@
             },
             [],
         )
-    
->>>>>>> e6748e0b
+
     def _alter_column_null_sql(self, model, old_field, new_field):
         """
         Hook to specialize column null alteration.
