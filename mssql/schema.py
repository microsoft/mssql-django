--- conflicted
+++ resolved
@@ -1624,7 +1624,6 @@
             new_index_name = index_name.replace('[', '').replace(']', '').replace('.', '_')
             return new_index_name
         return index_name
-<<<<<<< HEAD
         
     def _delete_constraint_sql(self, template, model, name):
         table = get_table_name(self, model._meta.db_table, getattr(model._meta, "db_table_schema", False))
@@ -1632,7 +1631,6 @@
             template,
             table=Table(table, self.quote_name),
             name=self.quote_name(name),
-=======
 
     def _unique_supported(
         self,
@@ -1656,5 +1654,4 @@
                 nulls_distinct is None
                 or self.connection.features.supports_nulls_distinct_unique_constraints
             )
->>>>>>> ebd32e16
         )