--- conflicted
+++ resolved
@@ -164,7 +164,6 @@
                     column[1] = SQL_AUTOFIELD
             if column[1] == Database.SQL_WVARCHAR and column[3] < 4000:
                 column[1] = Database.SQL_WCHAR
-<<<<<<< HEAD
             # Remove surrounding parentheses for default values
             if column[7]:
                 default_value = column[7]
@@ -176,13 +175,10 @@
                         end -= 1
                 column[7] = default_value[start:end + 1]
 
-            items.append(FieldInfo(*column))
-=======
             if VERSION >= (4, 2):
                 items.append(FieldInfo(*column))
             else:
                 items.append(BaseFieldInfo(*column))
->>>>>>> e6748e0b
         return items
 
     def get_sequences(self, cursor, table_name, table_fields=()):
