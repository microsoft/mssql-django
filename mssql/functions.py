# Copyright (c) Microsoft Corporation.
# Licensed under the BSD license.

import json
import uuid

from django import VERSION
from django.core import validators
from django.db import NotSupportedError, connections, transaction
from django.db.models import BooleanField, CheckConstraint, Value
<<<<<<< HEAD
from django.db.models.expressions import Case, Exists, Expression, OrderBy, When, Window, RawSQL
=======
from django.db.models.expressions import Case, Exists, OrderBy, When, Window
>>>>>>> dce38541
from django.db.models.fields import BinaryField, Field
from django.db.models.functions import Cast, NthValue, MD5, SHA1, SHA224, SHA256, SHA384, SHA512
from django.db.models.functions.datetime import Now
from django.db.models.functions.math import ATan2, Ln, Log, Mod, Round, Degrees, Radians, Power
from django.db.models.functions.text import Replace
from django.db.models.lookups import In, Lookup
from django.db.models.query import QuerySet
from django.db.models.sql.query import Query

if VERSION >= (3, 1):
    from django.db.models.fields.json import (
        KeyTransform, KeyTransformIn, KeyTransformExact,
        HasKeyLookup, compile_json_path)

if VERSION >= (3, 2):
    from django.db.models.functions.math import Random

DJANGO3 = VERSION[0] >= 3
DJANGO41 = VERSION >= (4, 1)


def minmax(data):
    """Get the min and max of an iterable in O(n) time and constant space."""
    min_value = data[0]
    max_value = data[0]
    for d in data:
        if d < min_value:
            min_value = d
        elif d > max_value:
            max_value = d
    return min_value, max_value


class TryCast(Cast):
    function = 'TRY_CAST'

def sqlserver_cast(self, compiler, connection, **extra_context):
    if hasattr(self.source_expressions[0], 'lookup_name'):
        if self.source_expressions[0].lookup_name in ['gt', 'gte', 'lt', 'lte']:
            return self.as_sql(
                compiler, connection,
                template = 'CASE WHEN %(expressions)s THEN 1 ELSE 0 END',
                **extra_context
            )
    return self.as_sql(compiler, connection, **extra_context)


def sqlserver_atan2(self, compiler, connection, **extra_context):
    return self.as_sql(compiler, connection, function='ATN2', **extra_context)


def sqlserver_log(self, compiler, connection, **extra_context):
    clone = self.copy()
    clone.set_source_expressions(self.get_source_expressions()[::-1])
    return clone.as_sql(compiler, connection, **extra_context)


def sqlserver_ln(self, compiler, connection, **extra_context):
    return self.as_sql(compiler, connection, function='LOG', **extra_context)


def sqlserver_replace(self, compiler, connection, **extra_context):
    current_db = "CONVERT(varchar, (SELECT DB_NAME()))"
    with connection.cursor() as cursor:
        cursor.execute("SELECT CONVERT(varchar, DATABASEPROPERTYEX(%s, 'collation'))" % current_db)
        default_collation = cursor.fetchone()[0]
    current_collation = default_collation.replace('_CI', '_CS')
    return self.as_sql(
            compiler, connection, function='REPLACE',
            template = 'REPLACE(%s COLLATE %s)' % ('%(expressions)s', current_collation),
            **extra_context
        )

def sqlserver_degrees(self, compiler, connection, **extra_context):
    return self.as_sql(
            compiler, connection, function='DEGREES',
            template= 'DEGREES(CONVERT(float, %(expressions)s))',
            **extra_context
        )

def sqlserver_radians(self, compiler, connection, **extra_context):
    return self.as_sql(
            compiler, connection, function='RADIANS',
            template= 'RADIANS(CONVERT(float, %(expressions)s))',
            **extra_context
        )

def sqlserver_power(self, compiler, connection, **extra_context):
    expr = self.get_source_expressions()
    number_a = compiler.compile(expr[0])
    number_b = compiler.compile(expr[1])
    return self.as_sql(
            compiler, connection, function='POWER',
            template = 'POWER(CONVERT(float,{a}),{b})'.format(a=number_a[0], b=number_b[0]),
            **extra_context
        )

def sqlserver_mod(self, compiler, connection):
    # MSSQL doesn't have keyword MOD
    expr = self.get_source_expressions()
    number_a = compiler.compile(expr[0])
    number_b = compiler.compile(expr[1])
    return self.as_sql(
        compiler, connection,
        function="",
        template='(ABS({a}) - FLOOR(ABS({a}) / ABS({b})) * ABS({b})) * SIGN({a}) * SIGN({b})'.format(
            a=number_a[0], b=number_b[0]),
        arg_joiner=""
    )


def sqlserver_nth_value(self, compiler, connection, **extra_content):
    raise NotSupportedError('This backend does not support the NthValue function')


def sqlserver_round(self, compiler, connection, **extra_context):
    return self.as_sql(compiler, connection, template='%(function)s(%(expressions)s, 0)', **extra_context)


def sqlserver_random(self, compiler, connection, **extra_context):
    return self.as_sql(compiler, connection, function='RAND', **extra_context)


def sqlserver_window(self, compiler, connection, template=None):
    # MSSQL window functions require an OVER clause with ORDER BY
    if VERSION < (4, 1) and self.order_by is None:
        self.order_by = RawSQL('SELECT NULL', ())
    return self.as_sql(compiler, connection, template)


def sqlserver_exists(self, compiler, connection, template=None, **extra_context):
    # MS SQL doesn't allow EXISTS() in the SELECT list, so wrap it with a
    # CASE WHEN expression. Change the template since the When expression
    # requires a left hand side (column) to compare against.
    sql, params = self.as_sql(compiler, connection, template, **extra_context)
    sql = 'CASE WHEN {} THEN 1 ELSE 0 END'.format(sql)
    return sql, params

def sqlserver_now(self, compiler, connection, **extra_context):
        return self.as_sql(
            compiler, connection, template="SYSDATETIME()", **extra_context
        )

def sqlserver_lookup(self, compiler, connection):
    # MSSQL doesn't allow EXISTS() to be compared to another expression
    # unless it's wrapped in a CASE WHEN.
    wrapped = False
    exprs = []
    for expr in (self.lhs, self.rhs):
        if isinstance(expr, Exists):
            expr = Case(When(expr, then=True), default=False, output_field=BooleanField())
            wrapped = True
        exprs.append(expr)
    lookup = type(self)(*exprs) if wrapped else self
    return lookup.as_sql(compiler, connection)


def sqlserver_orderby(self, compiler, connection):
    template = None
    if self.nulls_last:
        template = 'CASE WHEN %(expression)s IS NULL THEN 1 ELSE 0 END, %(expression)s %(ordering)s'
    if self.nulls_first:
        template = 'CASE WHEN %(expression)s IS NULL THEN 0 ELSE 1 END, %(expression)s %(ordering)s'

    copy = self.copy()

    # Prevent OrderBy.as_sql() from modifying supplied templates
    copy.nulls_first = False
    copy.nulls_last = False

    # MSSQL doesn't allow ORDER BY EXISTS() unless it's wrapped in a CASE WHEN.
    if isinstance(self.expression, Exists):
        copy.expression = Case(
            When(self.expression, then=True),
            default=False,
            output_field=BooleanField(),
        )

    return copy.as_sql(compiler, connection, template=template)


def split_parameter_list_as_sql(self, compiler, connection):
    if connection.vendor == 'microsoft':
        return mssql_split_parameter_list_as_sql(self, compiler, connection)
    else:
        return in_split_parameter_list_as_sql(self, compiler, connection)



def mssql_split_parameter_list_as_sql(self, compiler, connection):
    if hasattr(self, "_cached_split_result"):
        return self._cached_split_result
    rhs, rhs_params = self.batch_process_rhs(compiler, connection)
    # There is a common case where we iterate a range of ints from X to X + N
    # In that case is usually better to use >= X and <= X + N
    # Also, if the IN is not a continuous range, it may help the planner to add >= X and <= X + N
    if rhs_params and isinstance(rhs_params[0], int):
        min_, max_ = minmax(rhs_params)
        lhs, lhs_params = self.process_lhs(compiler, connection)
        if len(rhs_params) == max_ - min_ + 1:
            sql = "( %s >= %%s AND %s <= %%s)" % (lhs, lhs)
            self._cached_split_result =(sql, (min_, max_))
            return sql, (min_, max_)
        else:
            ret = in_split_parameter_list_as_sql(self, compiler, connection)
            params = ret[1]
            sql = ret[0]
            sql = "(" + sql +  " AND  ( %s >= %s AND %s <= %s) )" % (lhs, min_, lhs, max_)
    else:
        ret = in_split_parameter_list_as_sql(self, compiler, connection)
        params = ret[1]
        sql = ret[0]
    with connection.cursor() as cursor:
        from mssql.base import _fix_query
        from mssql.base import _fix_params
        ret = cursor.replace_params(_fix_query(sql), _fix_params(params)), ()
        self._cached_split_result = ret
        return ret




def unquote_json_rhs(rhs_params):
    for value in rhs_params:
        value = json.loads(value)
        if not isinstance(value, (list, dict)):
            rhs_params = [param.replace('"', '') for param in rhs_params]
    return rhs_params


def json_KeyTransformExact_process_rhs(self, compiler, connection):
    rhs, rhs_params = key_transform_exact_process_rhs(self, compiler, connection)
    if connection.vendor == 'microsoft':
        rhs_params = unquote_json_rhs(rhs_params)
    return rhs, rhs_params


def json_KeyTransformIn(self, compiler, connection):
    lhs, _ = super(KeyTransformIn, self).process_lhs(compiler, connection)
    rhs, rhs_params = super(KeyTransformIn, self).process_rhs(compiler, connection)

    return (lhs + ' IN ' + rhs, unquote_json_rhs(rhs_params))


def json_HasKeyLookup(self, compiler, connection):
    # Process JSON path from the left-hand side.
    if isinstance(self.lhs, KeyTransform):
        lhs, _, lhs_key_transforms = self.lhs.preprocess_lhs(compiler, connection)
        lhs_json_path = compile_json_path(lhs_key_transforms)
    else:
        lhs, _ = self.process_lhs(compiler, connection)
        lhs_json_path = '$'
    if connection.sql_server_version >= 2022:
        sql = "JSON_PATH_EXISTS(%s, '%%s') > 0" % lhs
    else:
        sql = lhs + ' IN (SELECT ' + lhs + ' FROM ' + self.lhs.output_field.model._meta.db_table + \
        ' CROSS APPLY OPENJSON(' + lhs + ') WITH ( [json_path_value] char(1) \'%s\') WHERE [json_path_value] IS NOT NULL)'
    # Process JSON path from the right-hand side.
    rhs = self.rhs
    rhs_params = []
    if not isinstance(rhs, (list, tuple)):
        rhs = [rhs]
    for key in rhs:
        if isinstance(key, KeyTransform):
            *_, rhs_key_transforms = key.preprocess_lhs(compiler, connection)
        else:
            rhs_key_transforms = [key]
        if VERSION >= (4, 1):
            *rhs_key_transforms, final_key = rhs_key_transforms
            rhs_json_path = compile_json_path(rhs_key_transforms, include_root=False)
            rhs_json_path += self.compile_json_path_final_key(final_key)
            rhs_params.append(lhs_json_path + rhs_json_path)
        else:
            rhs_params.append('%s%s' % (
            lhs_json_path,
            compile_json_path(rhs_key_transforms, include_root=False),
        ))
    # Add condition for each key.
    if self.logical_operator:
        sql = '(%s)' % self.logical_operator.join([sql] * len(rhs_params))

    return sql % tuple(rhs_params), []


def BinaryField_init(self, *args, **kwargs):
    # Add max_length option for BinaryField, default to max
    kwargs.setdefault('editable', False)
    Field.__init__(self, *args, **kwargs)
    if self.max_length is not None:
        self.validators.append(validators.MaxLengthValidator(self.max_length))
    else:
        self.max_length = 'max'


def _get_check_sql(self, model, schema_editor):
    if VERSION >= (3, 1):
        query = Query(model=model, alias_cols=False)
    else:
        query = Query(model=model)
    where = query.build_where(self.check)
    compiler = query.get_compiler(connection=schema_editor.connection)
    sql, params = where.as_sql(compiler, schema_editor.connection)
    if schema_editor.connection.vendor == 'microsoft':
        try:
            for p in params:
                str(p).encode('ascii')
        except UnicodeEncodeError:
            sql = sql.replace('%s', 'N%s')

    return sql % tuple(schema_editor.quote_value(p) for p in params)


def bulk_update_with_default(self, objs, fields, batch_size=None, default=None):
    """
        Update the given fields in each of the given objects in the database.

        When bulk_update all fields to null,
        SQL Server require that at least one of the result expressions in a CASE specification must be an expression other than the NULL constant.
        Patched with a default value 0. The user can also pass a custom default value for CASE statement.
    """
    if batch_size is not None and batch_size <= 0:
        raise ValueError('Batch size must be a positive integer.')
    if not fields:
        raise ValueError('Field names must be given to bulk_update().')
    objs = tuple(objs)
    if any(obj.pk is None for obj in objs):
        raise ValueError('All bulk_update() objects must have a primary key set.')
    fields = [self.model._meta.get_field(name) for name in fields]
    if any(not f.concrete or f.many_to_many for f in fields):
        raise ValueError('bulk_update() can only be used with concrete fields.')
    if any(f.primary_key for f in fields):
        raise ValueError('bulk_update() cannot be used with primary key fields.')
    if not objs:
        return 0
    if DJANGO41:
        for obj in objs:
            obj._prepare_related_fields_for_save(
                operation_name="bulk_update", fields=fields
            )
    # PK is used twice in the resulting update query, once in the filter
    # and once in the WHEN. Each field will also have one CAST.
    self._for_write = True
    connection = connections[self.db]
    max_batch_size = connection.ops.bulk_batch_size(['pk', 'pk'] + fields, objs)
    batch_size = min(batch_size, max_batch_size) if batch_size else max_batch_size
    requires_casting = connection.features.requires_casted_case_in_updates
    batches = (objs[i:i + batch_size] for i in range(0, len(objs), batch_size))
    updates = []
    for batch_objs in batches:
        update_kwargs = {}
        for field in fields:
            value_none_counter = 0
            when_statements = []
            for obj in batch_objs:
                attr = getattr(obj, field.attname)
                if not hasattr(attr, "resolve_expression"):
                    if attr is None:
                        value_none_counter += 1
                    attr = Value(attr, output_field=field)
                when_statements.append(When(pk=obj.pk, then=attr))
            if connection.vendor == 'microsoft' and value_none_counter == len(when_statements):
                # We don't need a case statement if we are setting everything to None
                case_statement = Value(None)
            else:
                case_statement = Case(*when_statements, output_field=field)
            if requires_casting:
                case_statement = Cast(case_statement, output_field=field)
            update_kwargs[field.attname] = case_statement
        updates.append(([obj.pk for obj in batch_objs], update_kwargs))
    rows_updated = 0
    queryset = self.using(self.db)
    with transaction.atomic(using=self.db, savepoint=False):
        for pks, update_kwargs in updates:
            rows_updated += queryset.filter(pk__in=pks).update(**update_kwargs)
    return rows_updated


def sqlserver_md5(self, compiler, connection, **extra_context):
    # UTF-8 support added in SQL Server 2019
    if (connection.sql_server_version < 2019):
        raise NotSupportedError("Hashing is not supported on this version SQL Server. Upgrade to 2019 or above")

    column_name = self.get_source_fields()[0].name

    with connection.cursor() as cursor:
        cursor.execute("SELECT MAX(DATALENGTH(%s)) FROM %s" % (column_name, compiler.query.model._meta.db_table))
        max_size = cursor.fetchone()[0]

    # Collation of SQL Server by default is UTF-16 but Django always assumes UTF-8 enconding
    # https://docs.djangoproject.com/en/4.0/ref/unicode/#general-string-handling
    return self.as_sql(
        compiler,
        connection,
        template="LOWER(CONVERT(CHAR(32), HASHBYTES('%s', CAST(%s COLLATE Latin1_General_100_CI_AI_SC_UTF8 AS VARCHAR(%s))), 2))" % ('%(function)s', column_name, max_size),
        **extra_context,
    )


def sqlserver_sha1(self, compiler, connection, **extra_context):
    # UTF-8 support added in SQL Server 2019
    if (connection.sql_server_version < 2019):
        raise NotSupportedError("Hashing is not supported on this version SQL Server. Upgrade to 2019 or above")

    column_name = self.get_source_fields()[0].name

    # Collation of SQL Server by default is UTF-16 but Django always assumes UTF-8 enconding
    # https://docs.djangoproject.com/en/4.0/ref/unicode/#general-string-handling
    with connection.cursor() as cursor:
        cursor.execute("SELECT MAX(DATALENGTH(%s)) FROM %s" % (column_name, compiler.query.model._meta.db_table))
        max_size = cursor.fetchone()[0]

    return self.as_sql(
        compiler,
        connection,
        template="LOWER(CONVERT(CHAR(40), HASHBYTES('%s', CAST(%s COLLATE Latin1_General_100_CI_AI_SC_UTF8 AS VARCHAR(%s))), 2))" % ('%(function)s', column_name, max_size),
        **extra_context,
    )


def sqlserver_sha224(self, compiler, connection, **extra_context):
    raise NotSupportedError("SHA224 is not supported on SQL Server.")


def sqlserver_sha256(self, compiler, connection, **extra_context):
    # UTF-8 support added in SQL Server 2019
    if (connection.sql_server_version < 2019):
        raise NotSupportedError("Hashing is not supported on this version SQL Server. Upgrade to 2019 or above")

    column_name = self.get_source_fields()[0].name

    # Collation of SQL Server by default is UTF-16 but Django always assumes UTF-8 enconding
    # https://docs.djangoproject.com/en/4.0/ref/unicode/#general-string-handling
    with connection.cursor() as cursor:
        cursor.execute("SELECT MAX(DATALENGTH(%s)) FROM %s" % (column_name, compiler.query.model._meta.db_table))
        max_size = cursor.fetchone()[0]

    return self.as_sql(
        compiler,
        connection,
        template="LOWER(CONVERT(CHAR(64), HASHBYTES('SHA2_256', CAST(%s COLLATE Latin1_General_100_CI_AI_SC_UTF8 AS VARCHAR(%s))), 2))" % (column_name, max_size),
        **extra_context,
    )


def sqlserver_sha384(self, compiler, connection, **extra_context):
    raise NotSupportedError("SHA384 is not supported on SQL Server.")


def sqlserver_sha512(self, compiler, connection, **extra_context):
    # UTF-8 support added in SQL Server 2019
    if (connection.sql_server_version < 2019):
        raise NotSupportedError("Hashing is not supported on this version SQL Server. Upgrade to 2019 or above")

    column_name = self.get_source_fields()[0].name

    # Collation of SQL Server by default is UTF-16 but Django always assumes UTF-8 enconding
    # https://docs.djangoproject.com/en/4.0/ref/unicode/#general-string-handling
    with connection.cursor() as cursor:
        cursor.execute("SELECT MAX(DATALENGTH(%s)) FROM %s" % (column_name, compiler.query.model._meta.db_table))
        max_size = cursor.fetchone()[0]

    return self.as_sql(
        compiler,
        connection,
        template="LOWER(CONVERT(CHAR(128), HASHBYTES('SHA2_512', CAST(%s COLLATE Latin1_General_100_CI_AI_SC_UTF8 AS VARCHAR(%s))), 2))" % (column_name, max_size),
        **extra_context,
    )


# `as_microsoft` called by django.db.models.sql.compiler based on connection.vendor
ATan2.as_microsoft = sqlserver_atan2
# Need copy of old In.split_parameter_list_as_sql for other backends to call
in_split_parameter_list_as_sql = In.split_parameter_list_as_sql
In.split_parameter_list_as_sql = split_parameter_list_as_sql
if VERSION >= (3, 1):
    KeyTransformIn.as_microsoft = json_KeyTransformIn
    # Need copy of old KeyTransformExact.process_rhs to call later
    key_transform_exact_process_rhs = KeyTransformExact.process_rhs
    KeyTransformExact.process_rhs = json_KeyTransformExact_process_rhs
    HasKeyLookup.as_microsoft = json_HasKeyLookup
Cast.as_microsoft = sqlserver_cast
Degrees.as_microsoft = sqlserver_degrees
Radians.as_microsoft = sqlserver_radians
Power.as_microsoft = sqlserver_power
Ln.as_microsoft = sqlserver_ln
Log.as_microsoft = sqlserver_log
Mod.as_microsoft = sqlserver_mod
NthValue.as_microsoft = sqlserver_nth_value
Round.as_microsoft = sqlserver_round
Window.as_microsoft = sqlserver_window
Replace.as_microsoft = sqlserver_replace
Now.as_microsoft = sqlserver_now
MD5.as_microsoft = sqlserver_md5
SHA1.as_microsoft = sqlserver_sha1
SHA224.as_microsoft = sqlserver_sha224
SHA256.as_microsoft = sqlserver_sha256
SHA384.as_microsoft = sqlserver_sha384
SHA512.as_microsoft = sqlserver_sha512
BinaryField.__init__ = BinaryField_init
CheckConstraint._get_check_sql = _get_check_sql

if VERSION >= (3, 2):
    Random.as_microsoft = sqlserver_random

if DJANGO3:
    Lookup.as_microsoft = sqlserver_lookup
else:
    Exists.as_microsoft = sqlserver_exists

OrderBy.as_microsoft = sqlserver_orderby
QuerySet.bulk_update = bulk_update_with_default<|MERGE_RESOLUTION|>--- conflicted
+++ resolved
@@ -8,11 +8,9 @@
 from django.core import validators
 from django.db import NotSupportedError, connections, transaction
 from django.db.models import BooleanField, CheckConstraint, Value
-<<<<<<< HEAD
-from django.db.models.expressions import Case, Exists, Expression, OrderBy, When, Window, RawSQL
-=======
-from django.db.models.expressions import Case, Exists, OrderBy, When, Window
->>>>>>> dce38541
+
+
+from django.db.models.expressions import Case, Exists, OrderBy, When, Window, RawSQL
 from django.db.models.fields import BinaryField, Field
 from django.db.models.functions import Cast, NthValue, MD5, SHA1, SHA224, SHA256, SHA384, SHA512
 from django.db.models.functions.datetime import Now
